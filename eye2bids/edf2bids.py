--- conflicted
+++ resolved
@@ -412,21 +412,12 @@
         }
     else:
         metadata_eye1 = {
-<<<<<<< HEAD
                 "AverageCalibrationError": (_extract_AverageCalibrationError(df_ms)[0::2]),
                 "MaximalCalibrationError": (_extract_MaximalCalibrationError(df_ms)[0::2]),
                 "RecordedEye": (_extract_RecordedEye(df_ms_reduced))
             }
         
     json_eye1 = dict(base_json, **metadata_eye1) 
-=======
-            "AverageCalibrationError": (_extract_AverageCalibrationError(df_ms)[0::2]),
-            "MaximalCalibrationError": (_extract_MaximalCalibrationError(df_ms)[0::2]),
-            "RecordedEye": (_extract_RecordedEye(df_ms_reduced)),
-        }
-
-    json_eye1 = base_json | metadata_eye1
->>>>>>> d5bef7fe
     if _2eyesmode(df_ms_reduced) == True:
         json_eye2 = dict(base_json, **metadata_eye2)
 
