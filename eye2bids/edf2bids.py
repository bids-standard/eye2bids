"""Main module for conversion of edf to bids compliant files."""

from __future__ import annotations

import gzip
import re
import subprocess
from pathlib import Path
from typing import Any

import numpy as np
import pandas as pd
import yaml
from rich.prompt import Prompt
from yaml.loader import SafeLoader

from eye2bids._base import BasePhysioEventsJson, BasePhysioJson
from eye2bids._parser import global_parser
from eye2bids.logger import eye2bids_logger
import re

e2b_log = eye2bids_logger()


def _check_inputs(
    input_file: str | Path | None = None,
    metadata_file: str | Path | None = None,
    output_dir: str | Path | None = None,
    interactive: bool = False,
) -> tuple[Path, Path | None, Path]:
    """Check if inputs are valid."""
    if input_file is None:
        if interactive:
            input_file = Prompt.ask("Enter the edf file path")
        else:
            raise FileNotFoundError("No input file specified")

    if isinstance(input_file, str):
        cheked_input_file = Path(input_file)
    elif isinstance(input_file, Path):
        cheked_input_file = input_file

    if cheked_input_file.exists():
        e2b_log.info(f"input file found: {cheked_input_file}")
    else:
        raise FileNotFoundError(f"No such input file: {cheked_input_file}")

    if metadata_file in [None, ""] and interactive:
        e2b_log.info(
            """Load the metadata.yml file with the additional metadata.\n
            This file must contain at least the additional REQUIRED metadata
            in the format specified in the BIDS specification.\n"""
        )
        metadata_file = Prompt.ask("Enter the file path to the metadata.yml file")

    if metadata_file in ["", None]:
        checked_metadata_file = None
    elif isinstance(metadata_file, str):
        checked_metadata_file = Path(metadata_file)
    elif isinstance(metadata_file, Path):
        checked_metadata_file = metadata_file

    if isinstance(checked_metadata_file, Path):
        if not checked_metadata_file.exists():
            raise FileNotFoundError(f"No such metadata file: {checked_metadata_file}")
        if checked_metadata_file.is_file():
            e2b_log.info(f"metadata file found: {checked_metadata_file}")
        elif checked_metadata_file.is_dir():
            raise IsADirectoryError(
                f"metadata file is a directory: {checked_metadata_file}"
            )

    return cheked_input_file, checked_metadata_file, _check_output_dir(output_dir)


def _check_output_dir(output_dir: str | Path | None = None) -> Path:
    """Check if output directory is valid."""
    if output_dir is None:
        output_dir = Path()
    if isinstance(output_dir, str):
        checked_output_dir = Path(output_dir)
    elif isinstance(output_dir, Path):
        checked_output_dir = output_dir

    if not checked_output_dir.exists():
        checked_output_dir.mkdir(parents=True, exist_ok=True)

    return checked_output_dir


def _check_edf2asc_present() -> bool:
    """Check if edf2asc is present in the path."""
    try:
        subprocess.run(["edf2asc"])
        return True
    except FileNotFoundError:
        e2b_log.error(
            """edf2asc not found in path.
Make sure to install it from https://www.sr-research.com/."""
        )
        return False


def _convert_edf_to_asc_events(input_file: str | Path) -> Path:
    """Convert edf to asc - events."""
    if isinstance(input_file, str):
        input_file = Path(input_file)
    events_asc_file = (input_file.parent) / (input_file.stem + "_events")
    subprocess.run(["edf2asc", "-y", "-e", input_file, "-o", events_asc_file])
    return Path(events_asc_file).with_suffix(".asc")


def _convert_edf_to_asc_samples(input_file: str | Path) -> Path:
    """Convert edf to asc - samples."""
    if isinstance(input_file, str):
        input_file = Path(input_file)
    samples_asc_file = (input_file.parent) / (input_file.stem + "_samples")
    subprocess.run(["edf2asc", "-y", "-s", input_file, "-o", samples_asc_file])
    return Path(samples_asc_file).with_suffix(".asc")


def _2eyesmode(df: pd.DataFrame) -> bool:
    eye = df[df[2] == "RECCFG"].iloc[0:1, 5:6].to_string(header=False, index=False)
    two_eyes = eye == "LR"
    return two_eyes


def _calibrations(df: pd.DataFrame) -> pd.DataFrame:
    return df[df[3] == "CALIBRATION"]


def _extract_CalibrationType(df: pd.DataFrame) -> list[int]:
    return _calibrations(df).iloc[0:1, 2:3].to_string(header=False, index=False)


def _extract_CalibrationCount(df: pd.DataFrame, two_eyes: bool) -> int:
    return len(_calibrations(df)) // 2 if two_eyes else len(_calibrations(df))


def _extract_CalibrationPosition(df: pd.DataFrame) -> list[list[list[int]]]:

    calibration_df = df[df[2] == "VALIDATE"]
    calibration_df[5] = pd.to_numeric(calibration_df[5], errors="coerce")

    if _2eyesmode(df):
        # drop duplicated calibration position
        # because they will be the same for both eyes
        calibration_df = calibration_df[calibration_df[6] == "LEFT"]

    nb_calibration_postions = calibration_df[5].max() + 1

    # initialize
    CalibrationPosition: Any = [[[]] * nb_calibration_postions]

    for i_pos in range(nb_calibration_postions):

        results_for_this_position = calibration_df[calibration_df[5] == i_pos]

        for i, calibration in enumerate(results_for_this_position.iterrows()):
            values = calibration[1][8].split(",")

            if len(CalibrationPosition) < i + 1:
                CalibrationPosition.append([[]] * nb_calibration_postions)

            CalibrationPosition[i][i_pos] = [int(x) for x in values]

    return CalibrationPosition


def _extract_CalibrationUnit(df: pd.DataFrame) -> str:
    cal_unit = (
        (df[df[2] == "VALIDATE"][[13]])
        .iloc[0:1, 0:1]
        .to_string(header=False, index=False)
    )
    if cal_unit == "pix.":
        return "pixel"
    elif cal_unit in ["cm", "mm"]:
        return cal_unit
    return ""


def _extract_EyeTrackingMethod(events: list[str]) -> str:
    return (
        pd.DataFrame(
            " ".join([tm for tm in events if tm.startswith(">>>>>>>")])
            .replace(")", ",")
            .split(",")
        )
        .iloc[1:2]
        .to_string(header=False, index=False)
    )


def _validations(df: pd.DataFrame) -> pd.DataFrame:
    return df[df[3] == "VALIDATION"]


def _has_validation(df: pd.DataFrame) -> bool:
    return not _validations(df).empty


def _extract_MaximalCalibrationError(df: pd.DataFrame) -> list[float]:
    return np.array(_validations(df)[[11]]).astype(float).tolist()


def _extract_AverageCalibrationError(df: pd.DataFrame) -> list[float]:
    return np.array(_validations(df)[[9]]).astype(float).tolist()


def _extract_ManufacturersModelName(events: list[str]) -> str:
    return (
        " ".join([ml for ml in events if ml.startswith("** EYELINK")])
        .replace("** ", "")
        .replace("\n", "")
    )


def _extract_DeviceSerialNumber(events: list[str]) -> str:
    return (
        " ".join([sl for sl in events if sl.startswith("** SERIAL NUMBER:")])
        .replace("** SERIAL NUMBER: ", "")
        .replace("\n", "")
    )


def _extract_PupilFitMethod(df: pd.DataFrame) -> str:
    return (df[df[2] == "ELCL_PROC"]).iloc[0:1, 1:2].to_string(header=False, index=False)


def _extract_SamplingFrequency(df: pd.DataFrame) -> int:
    return int(df[df[2] == "RECCFG"].iloc[0:1, 2:3].to_string(header=False, index=False))


def _extract_RecordedEye(df: pd.DataFrame) -> str | list[str]:
    eye = df[df[2] == "RECCFG"].iloc[0:1, 5:6].to_string(header=False, index=False)
    if eye == "L":
        return "Left"
    elif eye == "R":
        return "Right"
    elif eye == "LR":
        return ["Left", "Right"]
    return ""


def _extract_ScreenResolution(df: pd.DataFrame) -> list[int]:
    list_res = (
        (df[df[2] == "GAZE_COORDS"])
        .iloc[0:1, 3:5]
        .to_string(header=False, index=False)
        .replace(".00", "")
        .split(" ")
    )
    return [eval(i) for i in list_res]


def _extract_TaskName(events: list[str]) -> str:
    return (
        " ".join([ts for ts in events if ts.startswith("** RECORDED BY")])
        .replace("** RECORDED BY ", "")
        .replace("\n", "")
    )


def _extract_StartTime(events: list[str]) -> int:
    StartTime = (
        np.array(pd.DataFrame([st.split() for st in events if st.startswith("START")])[1])
        .astype(int)
        .tolist()
    )
    if len(StartTime) > 1:
        e2b_log.info(
            """Your input file contains multiple start times.\n
             As this is not seen as good practice in eyetracking experiments, \n
             only the first start time will be kept for the metadata file. \n
             Please consider changing your code accordingly
             for future eyetracking experiments.\n"""
        )
        return StartTime[0]
    return StartTime


def _extract_StopTime(events: list[str]) -> int:
    StopTime = (
        np.array(pd.DataFrame([so.split() for so in events if so.startswith("END")])[1])
        .astype(int)
        .tolist()
    )
    if len(StopTime) > 1:
        e2b_log.info(
            """Your input file contains multiple stop times.\n
             As this is not seen as good practice in eyetracking experiments, \n
             only the last stop time will be kept for the metadata file. \n
             Please consider changing your code accordingly
             for future eyetracking experiments.\n"""
        )
        return StopTime[-1]
    return StopTime


def _load_asc_file(events_asc_file: str | Path) -> list[str]:
    with open(events_asc_file) as f:
        return f.readlines()


def _load_asc_file_as_df(events_asc_file: str | Path) -> pd.DataFrame:
    # dataframe for events, all
    events = _load_asc_file(events_asc_file)
    return pd.DataFrame([ms.split() for ms in events if ms.startswith("MSG")])


def _load_asc_file_as_reduced_df(events_asc_file: str | Path) -> pd.DataFrame:
    # reduced dataframe without MSG and sample columns
    df_ms = _load_asc_file_as_df(events_asc_file)
    return pd.DataFrame(df_ms.iloc[0:, 2:])

def _df_events_after_start(events: list) -> pd.DataFrame:

    start_index = next(i for i, line in enumerate(events) if re.match(r'START\s+.*', line))
    end_index = next(i for i in range(len(events) - 1, -1, -1) if re.match(r'END\s+.*', events[i]))

    if end_index > start_index:
        data_lines = events[start_index + 1:end_index]
        return pd.DataFrame([line.strip().split('\t') for line in data_lines])
    else:
        return print("No 'END' found after the selected 'START'.")

def _df_physioevents(events_after_start: pd.DataFrame) -> pd.DataFrame:    
    events_after_start['Event_Letters'] = events_after_start[0].str.extractall(r"([A-Za-z]+)").groupby(level=0).agg(''.join)
    events_after_start['Event_Numbers'] = events_after_start[0].str.extract(r'(\d+)')
    events_after_start[['msg_timestamp', 'message']] = events_after_start[1].str.split(n=1, expand=True)
    events_after_start['message'] = events_after_start['message'].astype(str)
    
    msg_mask = events_after_start['Event_Letters'] == 'MSG'
    events_after_start.loc[msg_mask, 'Event_Numbers'] = events_after_start.loc[msg_mask, 'msg_timestamp']
    physioevents_reordered = (pd.concat([
        events_after_start['Event_Numbers'], 
        events_after_start[2], events_after_start['Event_Letters'], 
        events_after_start['message']
        ], axis=1, ignore_index=True)
            .replace({None: np.nan, 'None': np.nan})
            .rename(columns={0: 'timestamp',1: 'duration', 2: 'trial_type', 3: 'message'})
    )
    return physioevents_reordered

def _physioevents_eye1 (physioevents_reordered: pd.DataFrame) -> pd.DataFrame:
    physioevents_eye1_list = ["MSG", "EFIXL", "ESACCL", "EBLINKL"]
    physioevents_eye1 = physioevents_reordered[physioevents_reordered['trial_type'].isin(physioevents_eye1_list)]
    physioevents_eye1 = physioevents_eye1.replace({"EFIXL": "fixation", "ESACCL": "saccade", "MSG": np.nan, None: np.nan})
    
    physioevents_eye1['blink'] = 0
    last_non_na_trial_type = None

    for i in range(len(physioevents_eye1)):
        current_trial_type = physioevents_eye1.iloc[i]['trial_type']
        if pd.notna(current_trial_type):  
            if current_trial_type == 'saccade' and last_non_na_trial_type == 'EBLINKL':
                physioevents_eye1.iloc[i, physioevents_eye1.columns.get_loc('blink')] = 1
            last_non_na_trial_type = current_trial_type

    physioevents_eye1.loc[physioevents_eye1['trial_type'].isna(), 'blink'] = np.nan
    physioevents_eye1['blink'] = physioevents_eye1['blink'].astype('Int64')
    physioevents_eye1 = physioevents_eye1[physioevents_eye1.trial_type != 'EBLINKL']

    physioevents_eye1['timestamp']= physioevents_eye1['timestamp'].astype('Int64')
    physioevents_eye1['duration']= physioevents_eye1['duration'].astype('Int64')

    physioevents_eye1 = physioevents_eye1[['timestamp', 'duration', 'trial_type','blink', 'message']]
    return physioevents_eye1

def _physioevents_eye2 (physioevents_reordered: pd.DataFrame) -> pd.DataFrame:
    physioevents_eye2_list = ["MSG", "EFIXR", "ESACCR", "EBLINKR"]
    physioevents_eye2 = physioevents_reordered[physioevents_reordered['trial_type'].isin(physioevents_eye2_list)]
    physioevents_eye2 = physioevents_eye2.replace({"EFIXR": "fixation", "ESACCR": "saccade", "MSG": np.nan, None: np.nan})

    physioevents_eye2['blink'] = 0
    last_non_na_trial_type = None

    for i in range(len(physioevents_eye2)):
        current_trial_type = physioevents_eye2.iloc[i]['trial_type']
        if pd.notna(current_trial_type):  
            if current_trial_type == 'saccade' and last_non_na_trial_type == 'EBLINKR':
                physioevents_eye2.iloc[i, physioevents_eye2.columns.get_loc('blink')] = 1
            last_non_na_trial_type = current_trial_type

    physioevents_eye2.loc[physioevents_eye2['trial_type'].isna(), 'blink'] = np.nan
    physioevents_eye2['blink'] = physioevents_eye2['blink'].astype('Int64')
    physioevents_eye2 = physioevents_eye2[physioevents_eye2.trial_type != 'EBLINKR']

    physioevents_eye2 = physioevents_eye2[['timestamp', 'duration', 'trial_type','blink', 'message']]
    return physioevents_eye2


def _df_events_after_start(events: list) -> pd.DataFrame:

    start_index = next(
        i for i, line in enumerate(events) if re.match(r"START\s+.*", line)
    )
    end_index = next(
        i for i in range(len(events) - 1, -1, -1) if re.match(r"END\s+.*", events[i])
    )

    if end_index > start_index:
        data_lines = events[start_index + 1 : end_index]
        return pd.DataFrame([line.strip().split("\t") for line in data_lines])
    else:
        return print("No 'END' found after the selected 'START'.")


def _df_physioevents(events_after_start: pd.DataFrame) -> pd.DataFrame:
    events_after_start["Event_Letters"] = (
        events_after_start[0].str.extractall(r"([A-Za-z]+)").groupby(level=0).agg("".join)
    )
    events_after_start["Event_Numbers"] = events_after_start[0].str.extract(r"(\d+)")
    events_after_start[["msg_timestamp", "message"]] = events_after_start[1].str.split(
        n=1, expand=True
    )
    events_after_start["message"] = events_after_start["message"].astype(str)

    msg_mask = events_after_start["Event_Letters"] == "MSG"
    events_after_start.loc[msg_mask, "Event_Numbers"] = events_after_start.loc[
        msg_mask, "msg_timestamp"
    ]
    physioevents_reordered = (
        pd.concat(
            [
                events_after_start["Event_Numbers"],
                events_after_start[2],
                events_after_start["Event_Letters"],
                events_after_start["message"],
            ],
            axis=1,
            ignore_index=True,
        )
        .replace({None: np.nan, "None": np.nan})
        .rename(columns={0: "timestamp", 1: "duration", 2: "trial_type", 3: "message"})
    )
    return physioevents_reordered


def _physioevents_eye1(physioevents_reordered: pd.DataFrame) -> pd.DataFrame:
    physioevents_eye1_list = ["MSG", "EFIXL", "ESACCL", "EBLINKL"]
    physioevents_eye1 = physioevents_reordered[
        physioevents_reordered["trial_type"].isin(physioevents_eye1_list)
    ]
    physioevents_eye1 = physioevents_eye1.replace(
        {"EFIXL": "fixation", "ESACCL": "saccade", "MSG": np.nan, None: np.nan}
    )

    physioevents_eye1["blink"] = 0
    last_non_na_trial_type = None

    for i in range(len(physioevents_eye1)):
        current_trial_type = physioevents_eye1.iloc[i]["trial_type"]
        if pd.notna(current_trial_type):
            if current_trial_type == "saccade" and last_non_na_trial_type == "EBLINKL":
                physioevents_eye1.iloc[i, physioevents_eye1.columns.get_loc("blink")] = 1
            last_non_na_trial_type = current_trial_type

    physioevents_eye1.loc[physioevents_eye1["trial_type"].isna(), "blink"] = np.nan
    physioevents_eye1["blink"] = physioevents_eye1["blink"].astype("Int64")
    physioevents_eye1 = physioevents_eye1[physioevents_eye1.trial_type != "EBLINKL"]

    physioevents_eye1["timestamp"] = physioevents_eye1["timestamp"].astype("Int64")
    physioevents_eye1["duration"] = physioevents_eye1["duration"].astype("Int64")

    physioevents_eye1 = physioevents_eye1[
        ["timestamp", "duration", "trial_type", "blink", "message"]
    ]
    return physioevents_eye1


def _physioevents_eye2(physioevents_reordered: pd.DataFrame) -> pd.DataFrame:
    physioevents_eye2_list = ["MSG", "EFIXR", "ESACCR", "EBLINKR"]
    physioevents_eye2 = physioevents_reordered[
        physioevents_reordered["trial_type"].isin(physioevents_eye2_list)
    ]
    physioevents_eye2 = physioevents_eye2.replace(
        {"EFIXR": "fixation", "ESACCR": "saccade", "MSG": np.nan, None: np.nan}
    )

    physioevents_eye2["blink"] = 0
    last_non_na_trial_type = None

    for i in range(len(physioevents_eye2)):
        current_trial_type = physioevents_eye2.iloc[i]["trial_type"]
        if pd.notna(current_trial_type):
            if current_trial_type == "saccade" and last_non_na_trial_type == "EBLINKR":
                physioevents_eye2.iloc[i, physioevents_eye2.columns.get_loc("blink")] = 1
            last_non_na_trial_type = current_trial_type

    physioevents_eye2.loc[physioevents_eye2["trial_type"].isna(), "blink"] = np.nan
    physioevents_eye2["blink"] = physioevents_eye2["blink"].astype("Int64")
    physioevents_eye2 = physioevents_eye2[physioevents_eye2.trial_type != "EBLINKR"]

    physioevents_eye2 = physioevents_eye2[
        ["timestamp", "duration", "trial_type", "blink", "message"]
    ]
    return physioevents_eye2


def generate_physio_json(
    input_file: Path,
    metadata_file: str | Path | None,
    output_dir: Path,
    events_asc_file: Path,
) -> None:
    """Generate the _physio.json."""
    if metadata_file is None:
        metadata = {}
    else:
        with open(metadata_file) as f:
            metadata = yaml.load(f, Loader=SafeLoader)

    events = _load_asc_file(events_asc_file)
    df_ms = _load_asc_file_as_df(events_asc_file)
    df_ms_reduced = _load_asc_file_as_reduced_df(events_asc_file)

    base_json = BasePhysioJson(manufacturer="SR-Research", metadata=metadata)

    base_json.input_file = input_file
    base_json.has_validation = _has_validation(df_ms_reduced)
    base_json.two_eyes = _2eyesmode(df_ms_reduced)

    base_json["ManufacturersModelName"] = _extract_ManufacturersModelName(events)
    base_json["DeviceSerialNumber"] = _extract_DeviceSerialNumber(events)
    base_json["EyeTrackingMethod"] = _extract_EyeTrackingMethod(events)
    base_json["PupilFitMethod"] = _extract_PupilFitMethod(df_ms_reduced)
    base_json["SamplingFrequency"] = _extract_SamplingFrequency(df_ms_reduced)

    base_json["StartTime"] = _extract_StartTime(events)
    base_json["StopTime"] = _extract_StopTime(events)

    if base_json.two_eyes:
        metadata_eye1: dict[str, str | list[str] | list[float]] = {
            "RecordedEye": (_extract_RecordedEye(df_ms_reduced)[0]),
        }
        metadata_eye2: dict[str, str | list[str] | list[float]] = {
            "RecordedEye": (_extract_RecordedEye(df_ms_reduced)[1]),
        }
    else:
        metadata_eye1 = {
            "RecordedEye": (_extract_RecordedEye(df_ms_reduced)),
        }

    if base_json.has_validation:

        if CalibrationPosition := _extract_CalibrationPosition(df_ms_reduced):
            base_json["CalibrationCount"] = _extract_CalibrationCount(
                df_ms_reduced, two_eyes=base_json.two_eyes
            )
            base_json["CalibrationUnit"] = _extract_CalibrationUnit(df_ms_reduced)
            base_json["CalibrationType"] = _extract_CalibrationType(df_ms_reduced)

            base_json["CalibrationPosition"] = CalibrationPosition
            if base_json["CalibrationCount"] == 1:
                base_json["CalibrationPosition"] = CalibrationPosition[0]

        metadata_eye1["AverageCalibrationError"] = _extract_AverageCalibrationError(
            df_ms
        )[::2]
        metadata_eye1["MaximalCalibrationError"] = _extract_MaximalCalibrationError(
            df_ms
        )[::2]

        if base_json.two_eyes:
            metadata_eye2["AverageCalibrationError"] = _extract_AverageCalibrationError(
                df_ms
            )[1::2]
            metadata_eye2["MaximalCalibrationError"] = _extract_MaximalCalibrationError(
                df_ms
            )[1::2]

    base_json.write(output_dir=output_dir, recording="eye1", extra_metadata=metadata_eye1)
    if base_json.two_eyes:
        base_json.write(
            output_dir=output_dir, recording="eye2", extra_metadata=metadata_eye2
        )


def edf2bids(
    input_file: str | Path | None = None,
    metadata_file: str | Path | None = None,
    output_dir: str | Path | None = None,
    interactive: bool = False,
) -> None:
    """Convert edf to tsv + json."""
    if not _check_edf2asc_present():
        return

    input_file, metadata_file, output_dir = _check_inputs(
        input_file, metadata_file, output_dir, interactive
    )

    # CONVERSION events
    events_asc_file = _convert_edf_to_asc_events(input_file)

    if not events_asc_file.exists():
        e2b_log.error(
            "The following .edf input file could not be converted to .asc:"
            f"{input_file}"
        )

    # %% Sidecar eye-physio.json
    generate_physio_json(input_file, metadata_file, output_dir, events_asc_file)

    # %% physioevents.json Metadata
    events = _load_asc_file(events_asc_file)

    df_ms_reduced = _load_asc_file_as_reduced_df(events_asc_file)

    if metadata_file is None:
        metadata = {}
    else:
        with open(metadata_file) as f:
            metadata = yaml.load(f, Loader=SafeLoader)

    events_json = BasePhysioEventsJson(metadata)

    events_json.input_file = input_file
    events_json.two_eyes = _2eyesmode(df_ms_reduced)

    events_json["TaskName"] = _extract_TaskName(events)
    events_json["StimulusPresentation"]["ScreenResolution"] = _extract_ScreenResolution(
        df_ms_reduced
    )

    events_json.write(output_dir=output_dir, recording="eye1")
    if events_json.two_eyes:
        events_json.write(output_dir=output_dir, recording="eye2")

    #  %%
    # Samples to dataframe
    samples_asc_file = _convert_edf_to_asc_samples(input_file)
    if not samples_asc_file.exists():
        e2b_log.error(
            "The following .edf input file could not be converted to .asc:"
            f"{input_file}"
        )

    samples = pd.read_csv(samples_asc_file, sep="\t", header=None)
    samples_eye1 = (
        pd.DataFrame(samples.iloc[:, [2, 1, 3, 0]])
        .map(lambda x: x.strip() if isinstance(x, str) else x)
        .replace(".", np.nan, regex=False)
    )

    if _2eyesmode(df_ms_reduced):
        samples_eye2 = pd.DataFrame(samples.iloc[:, [0, 4, 5, 6]])

    # %%
    # Samples to eye_physio.tsv.gz

    output_filename_eye1 = generate_output_filename(
        output_dir=output_dir,
        input_file=input_file,
        suffix="_recording-eye1_physio",
        extension="tsv.gz",
    )
    content = samples_eye1.to_csv(sep="\t", index=False, na_rep="n/a", header=None)
    with gzip.open(output_filename_eye1, "wb") as f:
        f.write(content.encode())

    e2b_log.info(f"file generated: {output_filename_eye1}")

    if _2eyesmode(df_ms_reduced):

        output_filename_eye2 = generate_output_filename(
            output_dir=output_dir,
            input_file=input_file,
            suffix="_recording-eye2_physio",
            extension="tsv.gz",
        )
        content = samples_eye2.to_csv(sep="\t", index=False, na_rep="n/a", header=None)
        with gzip.open(output_filename_eye2, "wb") as f:
            f.write(content.encode())

        e2b_log.info(f"file generated: {output_filename_eye2}")

    # Messages and events to dataframes

    events_after_start = _df_events_after_start(events)
    physioevents_reordered = _df_physioevents(events_after_start)
    physioevents_eye1 = _physioevents_eye1(physioevents_reordered)
    physioevents_eye2 = _physioevents_eye2(physioevents_reordered)

    # Messages and events to physioevents.tsv.gz

<<<<<<< HEAD
    if _2eyesmode(df_ms_reduced) == False:
=======
    if not _2eyesmode(df_ms_reduced):
>>>>>>> 8967763a
        output_eventsfilename_eye1 = generate_output_filename(
            output_dir=output_dir,
            input_file=input_file,
            suffix="_recording-eye1_physioevents",
            extension="tsv.gz",
        )
<<<<<<< HEAD
        if _extract_RecordedEye(df_ms_reduced) == 'Left':
            content = physioevents_eye1.to_csv(sep="\t", index=False, na_rep="n/a", header=None)
        elif _extract_RecordedEye(df_ms_reduced) == 'Right':
            content = physioevents_eye2.to_csv(sep="\t", index=False, na_rep="n/a", header=None)
=======
        if _extract_RecordedEye(df_ms_reduced) == "Left":
            content = physioevents_eye1.to_csv(
                sep="\t", index=False, na_rep="n/a", header=None
            )
        elif _extract_RecordedEye(df_ms_reduced) == "Right":
            content = physioevents_eye2.to_csv(
                sep="\t", index=False, na_rep="n/a", header=None
            )
>>>>>>> 8967763a
        with gzip.open(output_eventsfilename_eye1, "wb") as f:
            f.write(content.encode())

        e2b_log.info(f"file generated: {output_eventsfilename_eye1}")
<<<<<<< HEAD
    
=======

>>>>>>> 8967763a
    else:
        output_eventsfilename_eye1 = generate_output_filename(
            output_dir=output_dir,
            input_file=input_file,
            suffix="_recording-eye1_physioevents",
            extension="tsv.gz",
        )
<<<<<<< HEAD
        content = physioevents_eye1.to_csv(sep="\t", index=False, na_rep="n/a", header=None)
=======
        content = physioevents_eye1.to_csv(
            sep="\t", index=False, na_rep="n/a", header=None
        )
>>>>>>> 8967763a
        with gzip.open(output_eventsfilename_eye1, "wb") as f:
            f.write(content.encode())

        e2b_log.info(f"file generated: {output_eventsfilename_eye1}")

        output_eventsfilename_eye2 = generate_output_filename(
            output_dir=output_dir,
            input_file=input_file,
            suffix="_recording-eye2_physioevents",
            extension="tsv.gz",
        )
<<<<<<< HEAD
        content = physioevents_eye2.to_csv(sep="\t", index=False, na_rep="n/a", header=None)
        with gzip.open(output_eventsfilename_eye2, "wb") as f:
            f.write(content.encode())
=======
        content = physioevents_eye2.to_csv(
            sep="\t", index=False, na_rep="n/a", header=None
        )
        with gzip.open(output_eventsfilename_eye2, "wb") as f:
            f.write(content.encode())

        e2b_log.info(f"file generated: {output_eventsfilename_eye2}")
>>>>>>> 8967763a

        e2b_log.info(f"file generated: {output_eventsfilename_eye2}")

def generate_output_filename(
    output_dir: Path, input_file: Path, suffix: str, extension: str
) -> Path:
    """Generate output filename."""
    filename = Path(input_file).stem
    if filename.endswith(suffix):
        suffix = ""
    return output_dir / f"{filename}{suffix}.{extension}"


if __name__ == "__main__":
    parser = global_parser()
    args = parser.parse_args()
    edf2bids(
        input_file=args.input_file,
        metadata_file=args.metadata_file,
        output_dir=args.output_dir,
    )<|MERGE_RESOLUTION|>--- conflicted
+++ resolved
@@ -17,7 +17,6 @@
 from eye2bids._base import BasePhysioEventsJson, BasePhysioJson
 from eye2bids._parser import global_parser
 from eye2bids.logger import eye2bids_logger
-import re
 
 e2b_log = eye2bids_logger()
 
@@ -313,82 +312,6 @@
     # reduced dataframe without MSG and sample columns
     df_ms = _load_asc_file_as_df(events_asc_file)
     return pd.DataFrame(df_ms.iloc[0:, 2:])
-
-def _df_events_after_start(events: list) -> pd.DataFrame:
-
-    start_index = next(i for i, line in enumerate(events) if re.match(r'START\s+.*', line))
-    end_index = next(i for i in range(len(events) - 1, -1, -1) if re.match(r'END\s+.*', events[i]))
-
-    if end_index > start_index:
-        data_lines = events[start_index + 1:end_index]
-        return pd.DataFrame([line.strip().split('\t') for line in data_lines])
-    else:
-        return print("No 'END' found after the selected 'START'.")
-
-def _df_physioevents(events_after_start: pd.DataFrame) -> pd.DataFrame:    
-    events_after_start['Event_Letters'] = events_after_start[0].str.extractall(r"([A-Za-z]+)").groupby(level=0).agg(''.join)
-    events_after_start['Event_Numbers'] = events_after_start[0].str.extract(r'(\d+)')
-    events_after_start[['msg_timestamp', 'message']] = events_after_start[1].str.split(n=1, expand=True)
-    events_after_start['message'] = events_after_start['message'].astype(str)
-    
-    msg_mask = events_after_start['Event_Letters'] == 'MSG'
-    events_after_start.loc[msg_mask, 'Event_Numbers'] = events_after_start.loc[msg_mask, 'msg_timestamp']
-    physioevents_reordered = (pd.concat([
-        events_after_start['Event_Numbers'], 
-        events_after_start[2], events_after_start['Event_Letters'], 
-        events_after_start['message']
-        ], axis=1, ignore_index=True)
-            .replace({None: np.nan, 'None': np.nan})
-            .rename(columns={0: 'timestamp',1: 'duration', 2: 'trial_type', 3: 'message'})
-    )
-    return physioevents_reordered
-
-def _physioevents_eye1 (physioevents_reordered: pd.DataFrame) -> pd.DataFrame:
-    physioevents_eye1_list = ["MSG", "EFIXL", "ESACCL", "EBLINKL"]
-    physioevents_eye1 = physioevents_reordered[physioevents_reordered['trial_type'].isin(physioevents_eye1_list)]
-    physioevents_eye1 = physioevents_eye1.replace({"EFIXL": "fixation", "ESACCL": "saccade", "MSG": np.nan, None: np.nan})
-    
-    physioevents_eye1['blink'] = 0
-    last_non_na_trial_type = None
-
-    for i in range(len(physioevents_eye1)):
-        current_trial_type = physioevents_eye1.iloc[i]['trial_type']
-        if pd.notna(current_trial_type):  
-            if current_trial_type == 'saccade' and last_non_na_trial_type == 'EBLINKL':
-                physioevents_eye1.iloc[i, physioevents_eye1.columns.get_loc('blink')] = 1
-            last_non_na_trial_type = current_trial_type
-
-    physioevents_eye1.loc[physioevents_eye1['trial_type'].isna(), 'blink'] = np.nan
-    physioevents_eye1['blink'] = physioevents_eye1['blink'].astype('Int64')
-    physioevents_eye1 = physioevents_eye1[physioevents_eye1.trial_type != 'EBLINKL']
-
-    physioevents_eye1['timestamp']= physioevents_eye1['timestamp'].astype('Int64')
-    physioevents_eye1['duration']= physioevents_eye1['duration'].astype('Int64')
-
-    physioevents_eye1 = physioevents_eye1[['timestamp', 'duration', 'trial_type','blink', 'message']]
-    return physioevents_eye1
-
-def _physioevents_eye2 (physioevents_reordered: pd.DataFrame) -> pd.DataFrame:
-    physioevents_eye2_list = ["MSG", "EFIXR", "ESACCR", "EBLINKR"]
-    physioevents_eye2 = physioevents_reordered[physioevents_reordered['trial_type'].isin(physioevents_eye2_list)]
-    physioevents_eye2 = physioevents_eye2.replace({"EFIXR": "fixation", "ESACCR": "saccade", "MSG": np.nan, None: np.nan})
-
-    physioevents_eye2['blink'] = 0
-    last_non_na_trial_type = None
-
-    for i in range(len(physioevents_eye2)):
-        current_trial_type = physioevents_eye2.iloc[i]['trial_type']
-        if pd.notna(current_trial_type):  
-            if current_trial_type == 'saccade' and last_non_na_trial_type == 'EBLINKR':
-                physioevents_eye2.iloc[i, physioevents_eye2.columns.get_loc('blink')] = 1
-            last_non_na_trial_type = current_trial_type
-
-    physioevents_eye2.loc[physioevents_eye2['trial_type'].isna(), 'blink'] = np.nan
-    physioevents_eye2['blink'] = physioevents_eye2['blink'].astype('Int64')
-    physioevents_eye2 = physioevents_eye2[physioevents_eye2.trial_type != 'EBLINKR']
-
-    physioevents_eye2 = physioevents_eye2[['timestamp', 'duration', 'trial_type','blink', 'message']]
-    return physioevents_eye2
 
 
 def _df_events_after_start(events: list) -> pd.DataFrame:
@@ -686,23 +609,13 @@
 
     # Messages and events to physioevents.tsv.gz
 
-<<<<<<< HEAD
-    if _2eyesmode(df_ms_reduced) == False:
-=======
     if not _2eyesmode(df_ms_reduced):
->>>>>>> 8967763a
         output_eventsfilename_eye1 = generate_output_filename(
             output_dir=output_dir,
             input_file=input_file,
             suffix="_recording-eye1_physioevents",
             extension="tsv.gz",
         )
-<<<<<<< HEAD
-        if _extract_RecordedEye(df_ms_reduced) == 'Left':
-            content = physioevents_eye1.to_csv(sep="\t", index=False, na_rep="n/a", header=None)
-        elif _extract_RecordedEye(df_ms_reduced) == 'Right':
-            content = physioevents_eye2.to_csv(sep="\t", index=False, na_rep="n/a", header=None)
-=======
         if _extract_RecordedEye(df_ms_reduced) == "Left":
             content = physioevents_eye1.to_csv(
                 sep="\t", index=False, na_rep="n/a", header=None
@@ -711,16 +624,11 @@
             content = physioevents_eye2.to_csv(
                 sep="\t", index=False, na_rep="n/a", header=None
             )
->>>>>>> 8967763a
         with gzip.open(output_eventsfilename_eye1, "wb") as f:
             f.write(content.encode())
 
         e2b_log.info(f"file generated: {output_eventsfilename_eye1}")
-<<<<<<< HEAD
-    
-=======
-
->>>>>>> 8967763a
+
     else:
         output_eventsfilename_eye1 = generate_output_filename(
             output_dir=output_dir,
@@ -728,13 +636,9 @@
             suffix="_recording-eye1_physioevents",
             extension="tsv.gz",
         )
-<<<<<<< HEAD
-        content = physioevents_eye1.to_csv(sep="\t", index=False, na_rep="n/a", header=None)
-=======
         content = physioevents_eye1.to_csv(
             sep="\t", index=False, na_rep="n/a", header=None
         )
->>>>>>> 8967763a
         with gzip.open(output_eventsfilename_eye1, "wb") as f:
             f.write(content.encode())
 
@@ -746,21 +650,14 @@
             suffix="_recording-eye2_physioevents",
             extension="tsv.gz",
         )
-<<<<<<< HEAD
-        content = physioevents_eye2.to_csv(sep="\t", index=False, na_rep="n/a", header=None)
+        content = physioevents_eye2.to_csv(
+            sep="\t", index=False, na_rep="n/a", header=None
+        )
         with gzip.open(output_eventsfilename_eye2, "wb") as f:
             f.write(content.encode())
-=======
-        content = physioevents_eye2.to_csv(
-            sep="\t", index=False, na_rep="n/a", header=None
-        )
-        with gzip.open(output_eventsfilename_eye2, "wb") as f:
-            f.write(content.encode())
 
         e2b_log.info(f"file generated: {output_eventsfilename_eye2}")
->>>>>>> 8967763a
-
-        e2b_log.info(f"file generated: {output_eventsfilename_eye2}")
+
 
 def generate_output_filename(
     output_dir: Path, input_file: Path, suffix: str, extension: str
