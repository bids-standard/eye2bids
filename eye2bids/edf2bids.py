"""Main module for conversion of edf to bids compliant files."""

from __future__ import annotations

import gzip
import json
import re
import subprocess
from pathlib import Path

import numpy as np
import pandas as pd
import yaml
from rich.prompt import Prompt
from yaml.loader import SafeLoader

from eye2bids._parser import global_parser
from eye2bids.logger import eye2bids_logger

e2b_log = eye2bids_logger()


def _check_inputs(
    input_file: str | Path | None = None,
    metadata_file: str | Path | None = None,
    output_dir: str | Path | None = None,
    interactive: bool = False,
) -> tuple[Path, Path | None, Path]:
    """Check if inputs are valid."""
    if input_file is None:
        if interactive:
            input_file = Prompt.ask("Enter the edf file path")
        else:
            raise FileNotFoundError("No input file specified")

    if isinstance(input_file, str):
        cheked_input_file = Path(input_file)
    elif isinstance(input_file, Path):
        cheked_input_file = input_file

    if cheked_input_file.exists():
        e2b_log.info(f"input file found: {cheked_input_file}")
    else:
        raise FileNotFoundError(f"No such input file: {cheked_input_file}")

    if metadata_file in [None, ""] and interactive:
        e2b_log.info(
            """Load the metadata.yml file with the additional metadata.\n
            This file must contain at least the additional REQUIRED metadata
            in the format specified in the BIDS specification.\n"""
        )
        metadata_file = Prompt.ask("Enter the file path to the metadata.yml file")

    if metadata_file in ["", None]:
        checked_metadata_file = None
    elif isinstance(metadata_file, str):
        checked_metadata_file = Path(metadata_file)
    elif isinstance(metadata_file, Path):
        checked_metadata_file = metadata_file

    if isinstance(checked_metadata_file, Path):
        if not checked_metadata_file.exists():
            raise FileNotFoundError(f"No such metadata file: {checked_metadata_file}")
        if checked_metadata_file.is_file():
            e2b_log.info(f"metadata file found: {checked_metadata_file}")
        elif checked_metadata_file.is_dir():
            raise IsADirectoryError(
                f"metadata file is a directory: {checked_metadata_file}"
            )

    return cheked_input_file, checked_metadata_file, _check_output_dir(output_dir)


def _check_output_dir(output_dir: str | Path | None = None) -> Path:
    """Check if output directory is valid."""
    if output_dir is None:
        output_dir = input("Enter the output directory: ")
    if isinstance(output_dir, str):
        checked_output_dir = Path(output_dir)
    elif isinstance(output_dir, Path):
        checked_output_dir = output_dir

    if not checked_output_dir.exists():
        checked_output_dir.mkdir(parents=True, exist_ok=True)

    return checked_output_dir


def _check_edf2asc_present() -> bool:
    """Check if edf2asc is present in the path."""
    try:
        subprocess.run(["edf2asc"])
        return True
    except FileNotFoundError:
        e2b_log.error(
            """edf2asc not found in path.
Make sure to install it from https://www.sr-research.com/."""
        )
        return False


def _convert_edf_to_asc_events(input_file: str | Path) -> Path:
    """Convert edf to asc - events."""
    if isinstance(input_file, str):
        input_file = Path(input_file)
    events_asc_file = (input_file.parent) / (input_file.stem + "_events")
    subprocess.run(["edf2asc", "-y", "-e", input_file, "-o", events_asc_file])
    return Path(events_asc_file).with_suffix(".asc")


def _convert_edf_to_asc_samples(input_file: str | Path) -> Path:
    """Convert edf to asc - samples."""
    if isinstance(input_file, str):
        input_file = Path(input_file)
    samples_asc_file = (input_file.parent) / (input_file.stem + "_samples")
    subprocess.run(["edf2asc", "-y", "-s", input_file, "-o", samples_asc_file])
    return Path(samples_asc_file).with_suffix(".asc")


def _2eyesmode(df: pd.DataFrame) -> bool:
    eye = df[df[2] == "RECCFG"].iloc[0:1, 5:6].to_string(header=False, index=False)
    if eye == "LR":
        two_eyes = True
    else:
        two_eyes = False
    return two_eyes


def _calibrations(df: pd.DataFrame) -> pd.DataFrame:
    return df[df[3] == "CALIBRATION"]


def _extract_CalibrationType(df: pd.DataFrame) -> list[int]:
    return _calibrations(df).iloc[0:1, 2:3].to_string(header=False, index=False)


def _extract_CalibrationCount(df: pd.DataFrame) -> int:
    if _2eyesmode(df) == True:
        return len(_calibrations(df)) // 2
    return len(_calibrations(df))


def _get_calibration_positions(df: pd.DataFrame) -> list[int]:
    if _2eyesmode(df) == True:
        return (
            np.array(df[df[2] == "VALIDATE"][8].str.split(",", expand=True))
            .astype(int)
            .tolist()
        )[::2]
    return (
        np.array(df[df[2] == "VALIDATE"][8].str.split(",", expand=True))
        .astype(int)
        .tolist()
    )


def _extract_CalibrationPosition(df: pd.DataFrame) -> list[list[int]]:
    cal_pos = _get_calibration_positions(df)
    cal_num = len(cal_pos) // _extract_CalibrationCount(df)

    CalibrationPosition: list[list[int]] = []

    if len(cal_pos) == 0:
        return CalibrationPosition

    CalibrationPosition.extend(
        cal_pos[i : i + cal_num] for i in range(0, len(cal_pos), cal_num)
    )
    return CalibrationPosition


def _extract_CalibrationUnit(df: pd.DataFrame) -> str:
    if len(_get_calibration_positions(df)) == 0:
        return ""

    cal_unit = (
        (df[df[2] == "VALIDATE"][[13]])
        .iloc[0:1, 0:1]
        .to_string(header=False, index=False)
    )
    if cal_unit == "pix.":
        return "pixel"
    elif cal_unit in ["cm", "mm"]:
        return cal_unit
    return ""


def _extract_EyeTrackingMethod(events: list[str]) -> str:
    return (
        pd.DataFrame(
            " ".join([tm for tm in events if tm.startswith(">>>>>>>")])
            .replace(")", ",")
            .split(",")
        )
        .iloc[1:2]
        .to_string(header=False, index=False)
    )


def _validations(df: pd.DataFrame) -> pd.DataFrame:
    return df[df[3] == "VALIDATION"]


def _has_validation(df: pd.DataFrame) -> bool:
    return not _validations(df).empty


def _extract_MaximalCalibrationError(df: pd.DataFrame) -> list[float]:
    if not _has_validation(df):
        return []
    return np.array(_validations(df)[[11]]).astype(float).tolist()


def _extract_AverageCalibrationError(df: pd.DataFrame) -> list[float]:
    if not _has_validation(df):
        return []
    return np.array(_validations(df)[[9]]).astype(float).tolist()


def _extract_ManufacturersModelName(events: list[str]) -> str:
    return (
        " ".join([ml for ml in events if ml.startswith("** EYELINK")])
        .replace("** ", "")
        .replace("\n", "")
    )


def _extract_DeviceSerialNumber(events: list[str]) -> str:
    return (
        " ".join([sl for sl in events if sl.startswith("** SERIAL NUMBER:")])
        .replace("** SERIAL NUMBER: ", "")
        .replace("\n", "")
    )


def _extract_PupilFitMethod(df: pd.DataFrame) -> str:
    return (df[df[2] == "ELCL_PROC"]).iloc[0:1, 1:2].to_string(header=False, index=False)


def _extract_SamplingFrequency(df: pd.DataFrame) -> int:
    return int(df[df[2] == "RECCFG"].iloc[0:1, 2:3].to_string(header=False, index=False))


def _extract_RecordedEye(df: pd.DataFrame) -> str:
    eye = df[df[2] == "RECCFG"].iloc[0:1, 5:6].to_string(header=False, index=False)
    if eye == "L":
        return "Left"
    elif eye == "R":
        return "Right"
    elif eye == "LR":
        return ["Left", "Right"]
    return ""


def _extract_ScreenResolution(df: pd.DataFrame) -> list[int]:
    list_res = (
        (df[df[2] == "GAZE_COORDS"])
        .iloc[0:1, 3:5]
        .to_string(header=False, index=False)
        .replace(".00", "")
        .split(" ")
    )
    return [eval(i) for i in list_res]


def _extract_TaskName(events: list[str]) -> str:
    return (
        " ".join([ts for ts in events if ts.startswith("** RECORDED BY")])
        .replace("** RECORDED BY ", "")
        .replace("\n", "")
    )


def _extract_StartTime(events: list[str]) -> int:
    StartTime = (
        np.array(pd.DataFrame([st.split() for st in events if st.startswith("START")])[1])
        .astype(int)
        .tolist()
    )
    if len(StartTime) > 1:
        e2b_log.info(
            """Your input file contains multiple start times.\n
             As this is not seen as good practice in eyetracking experiments, \n
             only the first start time will be kept for the metadata file. \n
             Please consider changing your code accordingly
             for future eyetracking experiments.\n"""
        )
        return StartTime[0]
    return StartTime


def _extract_StopTime(events: list[str]) -> int:
    StopTime = (
        np.array(pd.DataFrame([so.split() for so in events if so.startswith("END")])[1])
        .astype(int)
        .tolist()
    )
    if len(StopTime) > 1:
        e2b_log.info(
            """Your input file contains multiple stop times.\n
             As this is not seen as good practice in eyetracking experiments, \n
             only the last stop time will be kept for the metadata file. \n
             Please consider changing your code accordingly
             for future eyetracking experiments.\n"""
        )
        return StopTime[-1]
    return StopTime


def _load_asc_file(events_asc_file: str | Path) -> list[str]:
    with open(events_asc_file) as f:
        return f.readlines()


def _load_asc_file_as_df(events_asc_file: str | Path) -> pd.DataFrame:
    # dataframe for events, all
    events = _load_asc_file(events_asc_file)
    return pd.DataFrame([ms.split() for ms in events if ms.startswith("MSG")])


def _load_asc_file_as_reduced_df(events_asc_file: str | Path) -> pd.DataFrame:
    # reduced dataframe without MSG and sample columns
    df_ms = _load_asc_file_as_df(events_asc_file)
    return pd.DataFrame(df_ms.iloc[0:, 2:])


def _df_events_after_start(events: list) -> pd.DataFrame:

    start_index = next(
        i for i, line in enumerate(events) if re.match(r"START\s+.*", line)
    )
    end_index = next(
        i for i in range(len(events) - 1, -1, -1) if re.match(r"END\s+.*", events[i])
    )

    if end_index > start_index:
        data_lines = events[start_index + 1 : end_index]
        return pd.DataFrame([line.strip().split("\t") for line in data_lines])
    else:
        return print("No 'END' found after the selected 'START'.")


def _df_physioevents(events_after_start: pd.DataFrame) -> pd.DataFrame:
    events_after_start["Event_Letters"] = (
        events_after_start[0].str.extractall(r"([A-Za-z]+)").groupby(level=0).agg("".join)
    )
    events_after_start["Event_Numbers"] = events_after_start[0].str.extract(r"(\d+)")
    events_after_start[["msg_timestamp", "message"]] = events_after_start[1].str.split(
        n=1, expand=True
    )
    events_after_start["message"] = events_after_start["message"].astype(str)

    msg_mask = events_after_start["Event_Letters"] == "MSG"
    events_after_start.loc[msg_mask, "Event_Numbers"] = events_after_start.loc[
        msg_mask, "msg_timestamp"
    ]
    physioevents_reordered = (
        pd.concat(
            [
                events_after_start["Event_Numbers"],
                events_after_start[2],
                events_after_start["Event_Letters"],
                events_after_start["message"],
            ],
            axis=1,
            ignore_index=True,
        )
        .replace({None: np.nan, "None": np.nan})
        .rename(columns={0: "timestamp", 1: "duration", 2: "trial_type", 3: "message"})
    )
    return physioevents_reordered


def _physioevents_eye1(physioevents_reordered: pd.DataFrame) -> pd.DataFrame:
    physioevents_eye1_list = ["MSG", "EFIXL", "ESACCL", "EBLINKL"]
    physioevents_eye1 = physioevents_reordered[
        physioevents_reordered["trial_type"].isin(physioevents_eye1_list)
    ]
    physioevents_eye1 = physioevents_eye1.replace(
        {"EFIXL": "fixation", "ESACCL": "saccade", "MSG": np.nan, None: np.nan}
    )

    physioevents_eye1["blink"] = 0
    last_non_na_trial_type = None

    for i in range(len(physioevents_eye1)):
        current_trial_type = physioevents_eye1.iloc[i]["trial_type"]
        if pd.notna(current_trial_type):
            if current_trial_type == "saccade" and last_non_na_trial_type == "EBLINKL":
                physioevents_eye1.iloc[i, physioevents_eye1.columns.get_loc("blink")] = 1
            last_non_na_trial_type = current_trial_type

    physioevents_eye1.loc[physioevents_eye1["trial_type"].isna(), "blink"] = np.nan
    physioevents_eye1["blink"] = physioevents_eye1["blink"].astype("Int64")
    physioevents_eye1 = physioevents_eye1[physioevents_eye1.trial_type != "EBLINKL"]

<<<<<<< HEAD
    physioevents_eye1['timestamp']= physioevents_eye1['timestamp'].astype('Int64')
    physioevents_eye1['duration']= physioevents_eye1['duration'].astype('Int64')

    physioevents_eye1 = physioevents_eye1[['timestamp', 'duration', 'trial_type','blink', 'message']]
=======
    physioevents_eye1 = physioevents_eye1[
        ["timestamp", "duration", "trial_type", "blink", "message"]
    ]
>>>>>>> af2b24d3
    return physioevents_eye1


def _physioevents_eye2(physioevents_reordered: pd.DataFrame) -> pd.DataFrame:
    physioevents_eye2_list = ["MSG", "EFIXR", "ESACCR", "EBLINKR"]
    physioevents_eye2 = physioevents_reordered[
        physioevents_reordered["trial_type"].isin(physioevents_eye2_list)
    ]
    physioevents_eye2 = physioevents_eye2.replace(
        {"EFIXR": "fixation", "ESACCR": "saccade", "MSG": np.nan, None: np.nan}
    )

    physioevents_eye2["blink"] = 0
    last_non_na_trial_type = None

    for i in range(len(physioevents_eye2)):
        current_trial_type = physioevents_eye2.iloc[i]["trial_type"]
        if pd.notna(current_trial_type):
            if current_trial_type == "saccade" and last_non_na_trial_type == "EBLINKR":
                physioevents_eye2.iloc[i, physioevents_eye2.columns.get_loc("blink")] = 1
            last_non_na_trial_type = current_trial_type

    physioevents_eye2.loc[physioevents_eye2["trial_type"].isna(), "blink"] = np.nan
    physioevents_eye2["blink"] = physioevents_eye2["blink"].astype("Int64")
    physioevents_eye2 = physioevents_eye2[physioevents_eye2.trial_type != "EBLINKR"]

<<<<<<< HEAD
    physioevents_eye2['timestamp']= physioevents_eye2['timestamp'].astype('Int64')
    physioevents_eye2['duration']= physioevents_eye2['duration'].astype('Int64')

    physioevents_eye2 = physioevents_eye2[['timestamp', 'duration', 'trial_type','blink', 'message']]
=======
    physioevents_eye2 = physioevents_eye2[
        ["timestamp", "duration", "trial_type", "blink", "message"]
    ]
>>>>>>> af2b24d3
    return physioevents_eye2


def edf2bids(
    input_file: str | Path | None = None,
    metadata_file: str | Path | None = None,
    output_dir: str | Path | None = None,
    interactive: bool = False,
) -> None:
    """Convert edf to tsv + json."""
    if not _check_edf2asc_present():
        return

    input_file, metadata_file, output_dir = _check_inputs(
        input_file, metadata_file, output_dir, interactive
    )

    # CONVERSION events
    events_asc_file = _convert_edf_to_asc_events(input_file)

    if not events_asc_file.exists():
        e2b_log.error(
            "The following .edf input file could not be converted to .asc:"
            f"{input_file}"
        )

    events = _load_asc_file(events_asc_file)
    df_ms = _load_asc_file_as_df(events_asc_file)
    df_ms_reduced = _load_asc_file_as_reduced_df(events_asc_file)

    if metadata_file is None:
        metadata = {}
    else:
        with open(metadata_file) as f:
            metadata = yaml.load(f, Loader=SafeLoader)

    # eye-physio.json Metadata
    base_json = {
        "PhysioType": "eyetrack",
        "Columns": ["x_coordinate", "y_coordinate", "pupil_size", "timestamp"],
        "x_coordinate": {
            "Description": "Gaze position x-coordinate of the recorded eye, in the coordinate units specified in the corresponding metadata sidecar.",
            "Units": "a.u.",
        },
        "y_coordinate": {
            "Description": "Gaze position y-coordinate of the recorded eye, in the coordinate units specified in the corresponding metadata sidecar.",
            "Units": "a.u.",
        },
        "pupil_size": {
            "Description": "Pupil area of the recorded eye as calculated by the eye-tracker in arbitrary units (see EyeLink's documentation for conversion).",
            "Units": "a.u.",
        },
        "timestamp": {
            "Description": "Timestamp issued by the eye-tracker indexing the continuous recordings corresponding to the sampled eye."
        },
        "Manufacturer": "SR-Research",
        "ManufacturersModelName": _extract_ManufacturersModelName(events),
        "DeviceSerialNumber": _extract_DeviceSerialNumber(events),
        "EnvironmentCoordinates": metadata.get("EnvironmentCoordinates"),
        "SoftwareVersions": metadata.get("SoftwareVersion"),
        "EyeCameraSettings": metadata.get("EyeCameraSettings"),
        "EyeTrackerDistance": metadata.get("EyeTrackerDistance"),
        "FeatureDetectionSettings": metadata.get("FeatureDetectionSettings"),
        "GazeMappingSettings": metadata.get("GazeMappingSettings"),
        "RawDataFilters": metadata.get("RawDataFilters"),
        "SampleCoordinateSystem": metadata.get("SampleCoordinateSystem"),
        "SampleCoordinateUnits": metadata.get("SampleCoordinateUnits"),
        "ScreenAOIDefinition": metadata.get("ScreenAOIDefinition"),
        "EyeTrackingMethod": _extract_EyeTrackingMethod(events),
        "PupilFitMethod": _extract_PupilFitMethod(df_ms_reduced),
        "SamplingFrequency": _extract_SamplingFrequency(df_ms_reduced),
        "StartTime": _extract_StartTime(events),
        "StopTime": _extract_StopTime(events),
        "CalibrationUnit": _extract_CalibrationUnit(df_ms_reduced),
        "CalibrationType": _extract_CalibrationType(df_ms_reduced),
        "CalibrationCount": _extract_CalibrationCount(df_ms_reduced),
        "CalibrationPosition": _extract_CalibrationPosition(df_ms_reduced),
    }

    if _2eyesmode(df_ms_reduced) == True:
        metadata_eye1 = {
            "AverageCalibrationError": (_extract_AverageCalibrationError(df_ms)[0::2]),
            "MaximalCalibrationError": (_extract_MaximalCalibrationError(df_ms)[0::2]),
            "RecordedEye": (_extract_RecordedEye(df_ms_reduced)[0]),
        }

        metadata_eye2 = {
            "AverageCalibrationError": (_extract_AverageCalibrationError(df_ms)[1::2]),
            "MaximalCalibrationError": (_extract_MaximalCalibrationError(df_ms)[1::2]),
            "RecordedEye": (_extract_RecordedEye(df_ms_reduced)[1]),
        }
    else:
        metadata_eye1 = {
            "AverageCalibrationError": (_extract_AverageCalibrationError(df_ms)[0::2]),
            "MaximalCalibrationError": (_extract_MaximalCalibrationError(df_ms)[0::2]),
            "RecordedEye": (_extract_RecordedEye(df_ms_reduced)),
        }

    json_eye1 = dict(base_json, **metadata_eye1)
    if _2eyesmode(df_ms_reduced) == True:
        json_eye2 = dict(base_json, **metadata_eye2)

    # to json

    output_filename_eye1 = generate_output_filename(
        output_dir=output_dir,
        input_file=input_file,
        suffix="_recording-eye1_physio",
        extension="json",
    )
    with open(output_filename_eye1, "w") as outfile:
        json.dump(json_eye1, outfile, indent=4)

    e2b_log.info(f"file generated: {output_filename_eye1}")

    if _2eyesmode(df_ms_reduced) == True:
        output_filename_eye2 = generate_output_filename(
            output_dir=output_dir,
            input_file=input_file,
            suffix="_recording-eye2_physio",
            extension="json",
        )
        with open(output_filename_eye2, "w") as outfile:
            json.dump(json_eye2, outfile, indent=4)

        e2b_log.info(f"file generated: {output_filename_eye2}")

    # physioevents.json Metadata

    events_json = {
        "Columns": ["onset", "duration", "trial_type", "blink", "message"],
        "Description": "Messages logged by the measurement device",
        "ForeignIndexColumn": "timestamp",
        "blink": {"Description": "One indicates if the eye was closed, zero if open."},
        "message": {"Description": "String messages logged by the eye-tracker."},
        "trial_type": {
            "Description": "Event type as identified by the eye-tracker's model (either 'n/a' if not applicabble, 'fixation', or 'saccade')."
        },
        "TaskName": _extract_TaskName(events),
        "InstitutionAddress": metadata.get("InstitutionAddress"),
        "InstitutionName": metadata.get("InstitutionName"),
        "StimulusPresentation": {
            "ScreenDistance": metadata.get("ScreenDistance"),
            "ScreenRefreshRate": metadata.get("ScreenRefreshRate"),
            "ScreenSize": metadata.get("ScreenSize"),
            "ScreenResolution": _extract_ScreenResolution(df_ms_reduced),
        },
    }

    output_filename_eye1 = generate_output_filename(
        output_dir=output_dir,
        input_file=input_file,
        suffix="_recording-eye1_physioevents",
        extension="json",
    )
    with open(output_filename_eye1, "w") as outfile:
        json.dump(events_json, outfile, indent=4)

    e2b_log.info(f"file generated: {output_filename_eye1}")

    if _2eyesmode(df_ms_reduced) == True:

        output_filename_eye2 = generate_output_filename(
            output_dir=output_dir,
            input_file=input_file,
            suffix="_recording-eye2_physioevents",
            extension="json",
        )
        with open(output_filename_eye2, "w") as outfile:
            json.dump(events_json, outfile, indent=4)

        e2b_log.info(f"file generated: {output_filename_eye2}")

    # Samples to dataframe

    samples_asc_file = _convert_edf_to_asc_samples(input_file)
    if not samples_asc_file.exists():
        e2b_log.error(
            "The following .edf input file could not be converted to .asc:"
            f"{input_file}"
        )

    samples = pd.read_csv(samples_asc_file, sep="\t", header=None)
    samples_eye1 = (
        pd.DataFrame(samples.iloc[:, [2, 1, 3, 0]])
        .map(lambda x: x.strip() if isinstance(x, str) else x)
        .replace(".", np.nan, regex=False)
    )

    if _2eyesmode(df_ms_reduced) == True:
        samples_eye2 = pd.DataFrame(samples.iloc[:, [4, 5, 6, 0]])

    # Samples to eye_physio.tsv.gz

    output_filename_eye1 = generate_output_filename(
        output_dir=output_dir,
        input_file=input_file,
        suffix="_recording-eye1_physio",
        extension="tsv.gz",
    )
    content = samples_eye1.to_csv(sep="\t", index=False, na_rep="n/a", header=None)
    with gzip.open(output_filename_eye1, "wb") as f:
        f.write(content.encode())

    e2b_log.info(f"file generated: {output_filename_eye1}")

    if _2eyesmode(df_ms_reduced) == True:

        output_filename_eye2 = generate_output_filename(
            output_dir=output_dir,
            input_file=input_file,
            suffix="_recording-eye2_physio",
            extension="tsv.gz",
        )
        content = samples_eye2.to_csv(sep="\t", index=False, na_rep="n/a", header=None)
        with gzip.open(output_filename_eye2, "wb") as f:
            f.write(content.encode())

        e2b_log.info(f"file generated: {output_filename_eye2}")

    # Messages and events to dataframes

    events_after_start = _df_events_after_start(events)
    physioevents_reordered = _df_physioevents(events_after_start)
    physioevents_eye1 = _physioevents_eye1(physioevents_reordered)
    physioevents_eye2 = _physioevents_eye2(physioevents_reordered)

    # Messages and events to physioevents.tsv.gz

    if _2eyesmode(df_ms_reduced) == False:
        output_eventsfilename_eye1 = generate_output_filename(
            output_dir=output_dir,
            input_file=input_file,
            suffix="_recording-eye1_physioevents",
            extension="tsv.gz",
        )
        if _extract_RecordedEye(df_ms_reduced) == "Left":
            content = physioevents_eye1.to_csv(
                sep="\t", index=False, na_rep="n/a", header=None
            )
        elif _extract_RecordedEye(df_ms_reduced) == "Right":
            content = physioevents_eye2.to_csv(
                sep="\t", index=False, na_rep="n/a", header=None
            )
        with gzip.open(output_eventsfilename_eye1, "wb") as f:
            f.write(content.encode())

        e2b_log.info(f"file generated: {output_eventsfilename_eye1}")

    else:
        output_eventsfilename_eye1 = generate_output_filename(
            output_dir=output_dir,
            input_file=input_file,
            suffix="_recording-eye1_physioevents",
            extension="tsv.gz",
        )
        content = physioevents_eye1.to_csv(
            sep="\t", index=False, na_rep="n/a", header=None
        )
        with gzip.open(output_eventsfilename_eye1, "wb") as f:
            f.write(content.encode())

        e2b_log.info(f"file generated: {output_eventsfilename_eye1}")

        output_eventsfilename_eye2 = generate_output_filename(
            output_dir=output_dir,
            input_file=input_file,
            suffix="_recording-eye2_physioevents",
            extension="tsv.gz",
        )
        content = physioevents_eye2.to_csv(
            sep="\t", index=False, na_rep="n/a", header=None
        )
        with gzip.open(output_eventsfilename_eye2, "wb") as f:
            f.write(content.encode())

        e2b_log.info(f"file generated: {output_eventsfilename_eye2}")


def generate_output_filename(
    output_dir: Path, input_file: Path, suffix: str, extension: str
) -> Path:
    """Generate output filename."""
    filename = Path(input_file).stem
    if filename.endswith(suffix):
        suffix = ""
    return output_dir / f"{filename}{suffix}.{extension}"


if __name__ == "__main__":
    parser = global_parser()
    args = parser.parse_args()
    edf2bids(
        input_file=args.input_file,
        metadata_file=args.metadata_file,
        output_dir=args.output_dir,
    )<|MERGE_RESOLUTION|>--- conflicted
+++ resolved
@@ -390,20 +390,16 @@
                 physioevents_eye1.iloc[i, physioevents_eye1.columns.get_loc("blink")] = 1
             last_non_na_trial_type = current_trial_type
 
-    physioevents_eye1.loc[physioevents_eye1["trial_type"].isna(), "blink"] = np.nan
-    physioevents_eye1["blink"] = physioevents_eye1["blink"].astype("Int64")
-    physioevents_eye1 = physioevents_eye1[physioevents_eye1.trial_type != "EBLINKL"]
-
-<<<<<<< HEAD
+    physioevents_eye1.loc[physioevents_eye1['trial_type'].isna(), 'blink'] = np.nan
+    physioevents_eye1['blink'] = physioevents_eye1['blink'].astype('Int64')
+    physioevents_eye1 = physioevents_eye1[physioevents_eye1.trial_type != 'EBLINKL']
+
     physioevents_eye1['timestamp']= physioevents_eye1['timestamp'].astype('Int64')
     physioevents_eye1['duration']= physioevents_eye1['duration'].astype('Int64')
 
-    physioevents_eye1 = physioevents_eye1[['timestamp', 'duration', 'trial_type','blink', 'message']]
-=======
     physioevents_eye1 = physioevents_eye1[
         ["timestamp", "duration", "trial_type", "blink", "message"]
     ]
->>>>>>> af2b24d3
     return physioevents_eye1
 
 
@@ -426,20 +422,16 @@
                 physioevents_eye2.iloc[i, physioevents_eye2.columns.get_loc("blink")] = 1
             last_non_na_trial_type = current_trial_type
 
-    physioevents_eye2.loc[physioevents_eye2["trial_type"].isna(), "blink"] = np.nan
-    physioevents_eye2["blink"] = physioevents_eye2["blink"].astype("Int64")
-    physioevents_eye2 = physioevents_eye2[physioevents_eye2.trial_type != "EBLINKR"]
-
-<<<<<<< HEAD
+    physioevents_eye2.loc[physioevents_eye2['trial_type'].isna(), 'blink'] = np.nan
+    physioevents_eye2['blink'] = physioevents_eye2['blink'].astype('Int64')
+    physioevents_eye2 = physioevents_eye2[physioevents_eye2.trial_type != 'EBLINKR']
+
     physioevents_eye2['timestamp']= physioevents_eye2['timestamp'].astype('Int64')
     physioevents_eye2['duration']= physioevents_eye2['duration'].astype('Int64')
 
-    physioevents_eye2 = physioevents_eye2[['timestamp', 'duration', 'trial_type','blink', 'message']]
-=======
     physioevents_eye2 = physioevents_eye2[
         ["timestamp", "duration", "trial_type", "blink", "message"]
     ]
->>>>>>> af2b24d3
     return physioevents_eye2
 
 
