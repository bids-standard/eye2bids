"""Main module for conversion of edf to bids compliant files."""

from __future__ import annotations

import gzip
import re
import subprocess
from pathlib import Path
from typing import Any

import numpy as np
import pandas as pd
import yaml
from rich.prompt import Prompt
from yaml.loader import SafeLoader

from eye2bids._base import BasePhysioEventsJson, BasePhysioJson
from eye2bids._parser import global_parser
from eye2bids.logger import eye2bids_logger

e2b_log = eye2bids_logger()


def _check_inputs(
    input_file: str | Path | None = None,
    metadata_file: str | Path | None = None,
    output_dir: str | Path | None = None,
    interactive: bool = False,
) -> tuple[Path, Path | None, Path]:
    """Check if inputs are valid."""
    if input_file is None:
        if interactive:
            input_file = Prompt.ask("Enter the edf file path")
        else:
            raise FileNotFoundError("No input file specified")

    if isinstance(input_file, str):
        cheked_input_file = Path(input_file)
    elif isinstance(input_file, Path):
        cheked_input_file = input_file

    if cheked_input_file.exists():
        e2b_log.info(f"input file found: {cheked_input_file}")
    else:
        raise FileNotFoundError(f"No such input file: {cheked_input_file}")

    if metadata_file in [None, ""] and interactive:
        e2b_log.info(
            """Load the metadata.yml file with the additional metadata.\n
            This file must contain at least the additional REQUIRED metadata
            in the format specified in the BIDS specification.\n"""
        )
        metadata_file = Prompt.ask("Enter the file path to the metadata.yml file")

    if metadata_file in ["", None]:
        checked_metadata_file = None
    elif isinstance(metadata_file, str):
        checked_metadata_file = Path(metadata_file)
    elif isinstance(metadata_file, Path):
        checked_metadata_file = metadata_file

    if isinstance(checked_metadata_file, Path):
        if not checked_metadata_file.exists():
            raise FileNotFoundError(f"No such metadata file: {checked_metadata_file}")
        if checked_metadata_file.is_file():
            e2b_log.info(f"metadata file found: {checked_metadata_file}")
        elif checked_metadata_file.is_dir():
            raise IsADirectoryError(
                f"metadata file is a directory: {checked_metadata_file}"
            )

    return cheked_input_file, checked_metadata_file, _check_output_dir(output_dir)


def _check_output_dir(output_dir: str | Path | None = None) -> Path:
    """Check if output directory is valid."""
    if output_dir is None:
        output_dir = Path()
    if isinstance(output_dir, str):
        checked_output_dir = Path(output_dir)
    elif isinstance(output_dir, Path):
        checked_output_dir = output_dir

    if not checked_output_dir.exists():
        checked_output_dir.mkdir(parents=True, exist_ok=True)

    return checked_output_dir


def _check_edf2asc_present() -> bool:
    """Check if edf2asc is present in the path."""
    try:
        subprocess.run(["edf2asc"])
        return True
    except FileNotFoundError:
        e2b_log.error(
            """edf2asc not found in path.
Make sure to install it from https://www.sr-research.com/."""
        )
        return False


def _convert_edf_to_asc_events(input_file: str | Path) -> Path:
    """Convert edf to asc - events."""
    if isinstance(input_file, str):
        input_file = Path(input_file)
    events_asc_file = (input_file.parent) / (input_file.stem + "_events")
    subprocess.run(["edf2asc", "-y", "-e", input_file, "-o", events_asc_file])
    return Path(events_asc_file).with_suffix(".asc")


def _convert_edf_to_asc_samples(input_file: str | Path) -> Path:
    """Convert edf to asc - samples."""
    if isinstance(input_file, str):
        input_file = Path(input_file)
    samples_asc_file = (input_file.parent) / (input_file.stem + "_samples")
    subprocess.run(["edf2asc", "-y", "-s", input_file, "-o", samples_asc_file])
    return Path(samples_asc_file).with_suffix(".asc")


def _2eyesmode(df: pd.DataFrame) -> bool:
    eye = df[df[2] == "RECCFG"].iloc[0:1, 5:6].to_string(header=False, index=False)
    two_eyes = eye == "LR"
    return two_eyes


def _calibrations(df: pd.DataFrame) -> pd.DataFrame:
    return df[df[3] == "CALIBRATION"]


def _extract_CalibrationType(df: pd.DataFrame) -> list[int]:
    return _calibrations(df).iloc[0:1, 2:3].to_string(header=False, index=False)


def _extract_CalibrationCount(df: pd.DataFrame, two_eyes: bool) -> int:
    return len(_calibrations(df)) // 2 if two_eyes else len(_calibrations(df))


<<<<<<< HEAD
def _extract_CalibrationPosition(df: pd.DataFrame) -> list[list[int]]:
    
    if _has_validation == False:
        CalibrationPosition = []
        return CalibrationPosition
    
    else:
        cal_df = df[df[2] == "VALIDATE"]#.drop(columns=[2, 3, 4, 6, 7, 9, 10, 11, 12, 13, 14, 15, 16, 17]).reset_index(drop=True)
        cal_df[5] = pd.to_numeric(cal_df[5], errors='coerce')
        df_sorted = cal_df.sort_values(by=5)

        if _2eyesmode(df) == True:
            df_sorted = df_sorted.drop(index=df_sorted.index[::(_extract_CalibrationCount(df) * 2)]) 

        if _extract_CalibrationCount(df) == 1:
            CalibrationPosition = np.array((df_sorted[8]).str.split(",", expand=True)).astype(int).tolist()
            return CalibrationPosition
        else: 
            CalibrationPosition = []

            for x in df_sorted:
                cal_values = np.array((df_sorted[8][::_extract_CalibrationCount(df)]).str.split(",", expand=True)).astype(int).tolist()
                CalibrationPosition.append(cal_values)
            return CalibrationPosition


def _extract_CalibrationUnit(df: pd.DataFrame) -> str:
    if len(_extract_CalibrationPosition(df)) == 0:
        return ""

=======
def _extract_CalibrationPosition(df: pd.DataFrame) -> list[list[list[int]]]:

    calibration_df = df[df[2] == "VALIDATE"]
    calibration_df[5] = pd.to_numeric(calibration_df[5], errors="coerce")

    if _2eyesmode(df):
        # drop duplicated calibration position
        # because they will be the same for both eyes
        calibration_df = calibration_df[calibration_df[6] == "LEFT"]

    nb_calibration_postions = calibration_df[5].max() + 1

    # initialize
    CalibrationPosition: Any = [[[]] * nb_calibration_postions]

    for i_pos in range(nb_calibration_postions):

        results_for_this_position = calibration_df[calibration_df[5] == i_pos]

        for i, calibration in enumerate(results_for_this_position.iterrows()):
            values = calibration[1][8].split(",")

            if len(CalibrationPosition) < i + 1:
                CalibrationPosition.append([[]] * nb_calibration_postions)

            CalibrationPosition[i][i_pos] = [int(x) for x in values]

    return CalibrationPosition


def _extract_CalibrationUnit(df: pd.DataFrame) -> str:
>>>>>>> 7f53d693
    cal_unit = (
        (df[df[2] == "VALIDATE"][[13]])
        .iloc[0:1, 0:1]
        .to_string(header=False, index=False)
    )
    if cal_unit == "pix.":
        return "pixel"
    elif cal_unit in ["cm", "mm"]:
        return cal_unit
    return ""


def _extract_EyeTrackingMethod(events: list[str]) -> str:
    return (
        pd.DataFrame(
            " ".join([tm for tm in events if tm.startswith(">>>>>>>")])
            .replace(")", ",")
            .split(",")
        )
        .iloc[1:2]
        .to_string(header=False, index=False)
    )


def _validations(df: pd.DataFrame) -> pd.DataFrame:
    return df[df[3] == "VALIDATION"]


def _has_validation(df: pd.DataFrame) -> bool:
    return not _validations(df).empty


def _extract_MaximalCalibrationError(df: pd.DataFrame) -> list[float]:
    return np.array(_validations(df)[[11]]).astype(float).tolist()


def _extract_AverageCalibrationError(df: pd.DataFrame) -> list[float]:
    return np.array(_validations(df)[[9]]).astype(float).tolist()


def _extract_ManufacturersModelName(events: list[str]) -> str:
    return (
        " ".join([ml for ml in events if ml.startswith("** EYELINK")])
        .replace("** ", "")
        .replace("\n", "")
    )


def _extract_DeviceSerialNumber(events: list[str]) -> str:
    return (
        " ".join([sl for sl in events if sl.startswith("** SERIAL NUMBER:")])
        .replace("** SERIAL NUMBER: ", "")
        .replace("\n", "")
    )


def _extract_PupilFitMethod(df: pd.DataFrame) -> str:
    return (df[df[2] == "ELCL_PROC"]).iloc[0:1, 1:2].to_string(header=False, index=False)


def _extract_SamplingFrequency(df: pd.DataFrame) -> int:
    return int(df[df[2] == "RECCFG"].iloc[0:1, 2:3].to_string(header=False, index=False))


def _extract_RecordedEye(df: pd.DataFrame) -> str | list[str]:
    eye = df[df[2] == "RECCFG"].iloc[0:1, 5:6].to_string(header=False, index=False)
    if eye == "L":
        return "Left"
    elif eye == "R":
        return "Right"
    elif eye == "LR":
        return ["Left", "Right"]
    return ""


def _extract_ScreenResolution(df: pd.DataFrame) -> list[int]:
    list_res = (
        (df[df[2] == "GAZE_COORDS"])
        .iloc[0:1, 3:5]
        .to_string(header=False, index=False)
        .replace(".00", "")
        .split(" ")
    )
    return [eval(i) for i in list_res]


def _extract_TaskName(events: list[str]) -> str:
    return (
        " ".join([ts for ts in events if ts.startswith("** RECORDED BY")])
        .replace("** RECORDED BY ", "")
        .replace("\n", "")
    )


def _extract_StartTime(events: list[str]) -> int:
    StartTime = (
        np.array(pd.DataFrame([st.split() for st in events if st.startswith("START")])[1])
        .astype(int)
        .tolist()
    )
    if len(StartTime) > 1:
        e2b_log.info(
            """Your input file contains multiple start times.\n
             As this is not seen as good practice in eyetracking experiments, \n
             only the first start time will be kept for the metadata file. \n
             Please consider changing your code accordingly
             for future eyetracking experiments.\n"""
        )
        return StartTime[0]
    return StartTime


def _extract_StopTime(events: list[str]) -> int:
    StopTime = (
        np.array(pd.DataFrame([so.split() for so in events if so.startswith("END")])[1])
        .astype(int)
        .tolist()
    )
    if len(StopTime) > 1:
        e2b_log.info(
            """Your input file contains multiple stop times.\n
             As this is not seen as good practice in eyetracking experiments, \n
             only the last stop time will be kept for the metadata file. \n
             Please consider changing your code accordingly
             for future eyetracking experiments.\n"""
        )
        return StopTime[-1]
    return StopTime


def _load_asc_file(events_asc_file: str | Path) -> list[str]:
    with open(events_asc_file) as f:
        return f.readlines()


def _load_asc_file_as_df(events_asc_file: str | Path) -> pd.DataFrame:
    # dataframe for events, all
    events = _load_asc_file(events_asc_file)
    return pd.DataFrame([ms.split() for ms in events if ms.startswith("MSG")])


def _load_asc_file_as_reduced_df(events_asc_file: str | Path) -> pd.DataFrame:
    # reduced dataframe without MSG and sample columns
    df_ms = _load_asc_file_as_df(events_asc_file)
    return pd.DataFrame(df_ms.iloc[0:, 2:])


def _df_events_after_start(events: list[str]) -> pd.DataFrame:

    start_index = next(
        i for i, line in enumerate(events) if re.match(r"START\s+.*", line)
    )
    end_index = next(
        i for i in range(len(events) - 1, -1, -1) if re.match(r"END\s+.*", events[i])
    )

    if end_index > start_index:
        data_lines = events[start_index + 1 : end_index]
        return pd.DataFrame([line.strip().split("\t") for line in data_lines])
    else:
        return print("No 'END' found after the selected 'START'.")


def _df_physioevents(events_after_start: pd.DataFrame) -> pd.DataFrame:
    events_after_start["Event_Letters"] = (
        events_after_start[0].str.extractall(r"([A-Za-z]+)").groupby(level=0).agg("".join)
    )
    events_after_start["Event_Numbers"] = events_after_start[0].str.extract(r"(\d+)")
    events_after_start[["msg_timestamp", "message"]] = events_after_start[1].str.split(
        n=1, expand=True
    )
    events_after_start["message"] = events_after_start["message"].astype(str)

    msg_mask = events_after_start["Event_Letters"] == "MSG"
    events_after_start.loc[msg_mask, "Event_Numbers"] = events_after_start.loc[
        msg_mask, "msg_timestamp"
    ]
    physioevents_reordered = (
        pd.concat(
            [
                events_after_start["Event_Numbers"],
                events_after_start[2],
                events_after_start["Event_Letters"],
                events_after_start["message"],
            ],
            axis=1,
            ignore_index=True,
        )
        .replace({None: np.nan, "None": np.nan})
        .rename(columns={0: "timestamp", 1: "duration", 2: "trial_type", 3: "message"})
    )
    return physioevents_reordered


def _physioevents_for_eye(
    physioevents_reordered: pd.DataFrame, eye: str = "L"
) -> pd.DataFrame:
    physioevents_eye_list = ["MSG", f"EFIX{eye}", f"ESACC{eye}", f"EBLINK{eye}"]

    physioevents = physioevents_reordered[
        physioevents_reordered["trial_type"].isin(physioevents_eye_list)
    ]

    physioevents = physioevents.replace(
        {f"EFIX{eye}": "fixation", f"ESACC{eye}": "saccade", "MSG": np.nan, None: np.nan}
    )

    physioevents["blink"] = 0
    last_non_na_trial_type = None

    for i in range(len(physioevents)):
        current_trial_type = physioevents.iloc[i]["trial_type"]
        if pd.notna(current_trial_type):
            if (
                current_trial_type == "saccade"
                and last_non_na_trial_type == f"EBLINK{eye}"
            ):
                physioevents.iloc[i, physioevents.columns.get_loc("blink")] = 1
            last_non_na_trial_type = current_trial_type

    physioevents.loc[physioevents["trial_type"].isna(), "blink"] = np.nan
    physioevents["blink"] = physioevents["blink"].astype("Int64")
    physioevents = physioevents[physioevents.trial_type != f"EBLINK{eye}"]

    physioevents["timestamp"] = physioevents["timestamp"].astype("Int64")
    physioevents["duration"] = physioevents["duration"].astype("Int64")

    physioevents = physioevents[
        ["timestamp", "duration", "trial_type", "blink", "message"]
    ]
    return physioevents


def generate_physio_json(
    input_file: Path,
    metadata_file: str | Path | None,
    output_dir: Path,
    events_asc_file: Path,
) -> None:
    """Generate the _physio.json."""
    if metadata_file is None:
        metadata = {}
    else:
        with open(metadata_file) as f:
            metadata = yaml.load(f, Loader=SafeLoader)

    events = _load_asc_file(events_asc_file)
    df_ms = _load_asc_file_as_df(events_asc_file)
    df_ms_reduced = _load_asc_file_as_reduced_df(events_asc_file)

    base_json = BasePhysioJson(manufacturer="SR-Research", metadata=metadata)

    base_json.input_file = input_file
    base_json.has_validation = _has_validation(df_ms_reduced)
    base_json.two_eyes = _2eyesmode(df_ms_reduced)

    base_json["ManufacturersModelName"] = _extract_ManufacturersModelName(events)
    base_json["DeviceSerialNumber"] = _extract_DeviceSerialNumber(events)
    base_json["EyeTrackingMethod"] = _extract_EyeTrackingMethod(events)
    base_json["PupilFitMethod"] = _extract_PupilFitMethod(df_ms_reduced)
    base_json["SamplingFrequency"] = _extract_SamplingFrequency(df_ms_reduced)

    base_json["StartTime"] = _extract_StartTime(events)
    base_json["StopTime"] = _extract_StopTime(events)

    if base_json.two_eyes:
        metadata_eye1: dict[str, str | list[str] | list[float]] = {
            "RecordedEye": (_extract_RecordedEye(df_ms_reduced)[0]),
        }
        metadata_eye2: dict[str, str | list[str] | list[float]] = {
            "RecordedEye": (_extract_RecordedEye(df_ms_reduced)[1]),
        }
    else:
        metadata_eye1 = {
            "RecordedEye": (_extract_RecordedEye(df_ms_reduced)),
        }

    if base_json.has_validation:

        if CalibrationPosition := _extract_CalibrationPosition(df_ms_reduced):
            base_json["CalibrationCount"] = _extract_CalibrationCount(
                df_ms_reduced, two_eyes=base_json.two_eyes
            )
            base_json["CalibrationUnit"] = _extract_CalibrationUnit(df_ms_reduced)
            base_json["CalibrationType"] = _extract_CalibrationType(df_ms_reduced)

            base_json["CalibrationPosition"] = CalibrationPosition
            if base_json["CalibrationCount"] == 1:
                base_json["CalibrationPosition"] = CalibrationPosition[0]

        metadata_eye1["AverageCalibrationError"] = _extract_AverageCalibrationError(
            df_ms
        )[::2]
        metadata_eye1["MaximalCalibrationError"] = _extract_MaximalCalibrationError(
            df_ms
        )[::2]

        if base_json.two_eyes:
            metadata_eye2["AverageCalibrationError"] = _extract_AverageCalibrationError(
                df_ms
            )[1::2]
            metadata_eye2["MaximalCalibrationError"] = _extract_MaximalCalibrationError(
                df_ms
            )[1::2]

    base_json.write(output_dir=output_dir, recording="eye1", extra_metadata=metadata_eye1)
    if base_json.two_eyes:
        base_json.write(
            output_dir=output_dir, recording="eye2", extra_metadata=metadata_eye2
        )


def edf2bids(
    input_file: str | Path | None = None,
    metadata_file: str | Path | None = None,
    output_dir: str | Path | None = None,
    interactive: bool = False,
) -> None:
    """Convert edf to tsv + json."""
    if not _check_edf2asc_present():
        return

    input_file, metadata_file, output_dir = _check_inputs(
        input_file, metadata_file, output_dir, interactive
    )

    # CONVERSION events
    events_asc_file = _convert_edf_to_asc_events(input_file)

    if not events_asc_file.exists():
        e2b_log.error(
            "The following .edf input file could not be converted to .asc:"
            f"{input_file}"
        )

    # %% Sidecar eye-physio.json
    generate_physio_json(input_file, metadata_file, output_dir, events_asc_file)

    # %% physioevents.json Metadata
    events = _load_asc_file(events_asc_file)

    df_ms_reduced = _load_asc_file_as_reduced_df(events_asc_file)

    if metadata_file is None:
        metadata = {}
    else:
        with open(metadata_file) as f:
            metadata = yaml.load(f, Loader=SafeLoader)

    events_json = BasePhysioEventsJson(metadata)

    events_json.input_file = input_file
    events_json.two_eyes = _2eyesmode(df_ms_reduced)

    events_json["TaskName"] = _extract_TaskName(events)
    events_json["StimulusPresentation"]["ScreenResolution"] = _extract_ScreenResolution(
        df_ms_reduced
    )

    events_json.write(output_dir=output_dir, recording="eye1")
    if events_json.two_eyes:
        events_json.write(output_dir=output_dir, recording="eye2")

    #  %%
    # Samples to dataframe
    samples_asc_file = _convert_edf_to_asc_samples(input_file)
    if not samples_asc_file.exists():
        e2b_log.error(
            "The following .edf input file could not be converted to .asc:"
            f"{input_file}"
        )

    samples = pd.read_csv(samples_asc_file, sep="\t", header=None)
    samples_eye1 = (
        pd.DataFrame(samples.iloc[:, [2, 1, 3, 0]])
        .map(lambda x: x.strip() if isinstance(x, str) else x)
        .replace(".", np.nan, regex=False)
    )

    if _2eyesmode(df_ms_reduced):
        samples_eye2 = pd.DataFrame(samples.iloc[:, [0, 4, 5, 6]])

    # %%
    # Samples to eye_physio.tsv.gz

    output_filename_eye1 = generate_output_filename(
        output_dir=output_dir,
        input_file=input_file,
        suffix="_recording-eye1_physio",
        extension="tsv.gz",
    )
    content = samples_eye1.to_csv(sep="\t", index=False, na_rep="n/a", header=None)
    with gzip.open(output_filename_eye1, "wb") as f:
        f.write(content.encode())

    e2b_log.info(f"file generated: {output_filename_eye1}")

    if _2eyesmode(df_ms_reduced):

        output_filename_eye2 = generate_output_filename(
            output_dir=output_dir,
            input_file=input_file,
            suffix="_recording-eye2_physio",
            extension="tsv.gz",
        )
        content = samples_eye2.to_csv(sep="\t", index=False, na_rep="n/a", header=None)
        with gzip.open(output_filename_eye2, "wb") as f:
            f.write(content.encode())

        e2b_log.info(f"file generated: {output_filename_eye2}")

    # %%
    # Messages and events to dataframes

    events_after_start = _df_events_after_start(events)
    physioevents_reordered = _df_physioevents(events_after_start)
    physioevents_eye1 = _physioevents_for_eye(physioevents_reordered, eye="L")
    physioevents_eye2 = _physioevents_for_eye(physioevents_reordered, eye="R")

    # %%
    # Messages and events to physioevents.tsv.gz

    if not _2eyesmode(df_ms_reduced):
        output_eventsfilename_eye1 = generate_output_filename(
            output_dir=output_dir,
            input_file=input_file,
            suffix="_recording-eye1_physioevents",
            extension="tsv.gz",
        )
        if _extract_RecordedEye(df_ms_reduced) == "Left":
            data_to_save = physioevents_eye1
        elif _extract_RecordedEye(df_ms_reduced) == "Right":
            data_to_save = physioevents_eye2
        content = data_to_save.to_csv(sep="\t", index=False, na_rep="n/a", header=None)
        with gzip.open(output_eventsfilename_eye1, "wb") as f:
            f.write(content.encode())

        e2b_log.info(f"file generated: {output_eventsfilename_eye1}")

    else:
        output_eventsfilename_eye1 = generate_output_filename(
            output_dir=output_dir,
            input_file=input_file,
            suffix="_recording-eye1_physioevents",
            extension="tsv.gz",
        )
        content = physioevents_eye1.to_csv(
            sep="\t", index=False, na_rep="n/a", header=None
        )
        with gzip.open(output_eventsfilename_eye1, "wb") as f:
            f.write(content.encode())

        e2b_log.info(f"file generated: {output_eventsfilename_eye1}")

        output_eventsfilename_eye2 = generate_output_filename(
            output_dir=output_dir,
            input_file=input_file,
            suffix="_recording-eye2_physioevents",
            extension="tsv.gz",
        )
        content = physioevents_eye2.to_csv(
            sep="\t", index=False, na_rep="n/a", header=None
        )
        with gzip.open(output_eventsfilename_eye2, "wb") as f:
            f.write(content.encode())

        e2b_log.info(f"file generated: {output_eventsfilename_eye2}")


def generate_output_filename(
    output_dir: Path, input_file: Path, suffix: str, extension: str
) -> Path:
    """Generate output filename."""
    filename = Path(input_file).stem
    if filename.endswith(suffix):
        suffix = ""
    return output_dir / f"{filename}{suffix}.{extension}"


if __name__ == "__main__":
    parser = global_parser()
    args = parser.parse_args()
    edf2bids(
        input_file=args.input_file,
        metadata_file=args.metadata_file,
        output_dir=args.output_dir,
    )<|MERGE_RESOLUTION|>--- conflicted
+++ resolved
@@ -136,38 +136,6 @@
     return len(_calibrations(df)) // 2 if two_eyes else len(_calibrations(df))
 
 
-<<<<<<< HEAD
-def _extract_CalibrationPosition(df: pd.DataFrame) -> list[list[int]]:
-    
-    if _has_validation == False:
-        CalibrationPosition = []
-        return CalibrationPosition
-    
-    else:
-        cal_df = df[df[2] == "VALIDATE"]#.drop(columns=[2, 3, 4, 6, 7, 9, 10, 11, 12, 13, 14, 15, 16, 17]).reset_index(drop=True)
-        cal_df[5] = pd.to_numeric(cal_df[5], errors='coerce')
-        df_sorted = cal_df.sort_values(by=5)
-
-        if _2eyesmode(df) == True:
-            df_sorted = df_sorted.drop(index=df_sorted.index[::(_extract_CalibrationCount(df) * 2)]) 
-
-        if _extract_CalibrationCount(df) == 1:
-            CalibrationPosition = np.array((df_sorted[8]).str.split(",", expand=True)).astype(int).tolist()
-            return CalibrationPosition
-        else: 
-            CalibrationPosition = []
-
-            for x in df_sorted:
-                cal_values = np.array((df_sorted[8][::_extract_CalibrationCount(df)]).str.split(",", expand=True)).astype(int).tolist()
-                CalibrationPosition.append(cal_values)
-            return CalibrationPosition
-
-
-def _extract_CalibrationUnit(df: pd.DataFrame) -> str:
-    if len(_extract_CalibrationPosition(df)) == 0:
-        return ""
-
-=======
 def _extract_CalibrationPosition(df: pd.DataFrame) -> list[list[list[int]]]:
 
     calibration_df = df[df[2] == "VALIDATE"]
@@ -199,7 +167,6 @@
 
 
 def _extract_CalibrationUnit(df: pd.DataFrame) -> str:
->>>>>>> 7f53d693
     cal_unit = (
         (df[df[2] == "VALIDATE"][[13]])
         .iloc[0:1, 0:1]
