"""Main module for conversion of edf to bids compliant files."""

from __future__ import annotations

import gzip
import json
import subprocess
from pathlib import Path

import numpy as np
import pandas as pd
import yaml
from rich.prompt import Prompt
from yaml.loader import SafeLoader

from eye2bids._parser import global_parser
from eye2bids.logger import eye2bids_logger

e2b_log = eye2bids_logger()


def _check_inputs(
    input_file: str | Path | None = None,
    metadata_file: str | Path | None = None,
    output_dir: str | Path | None = None,
    interactive: bool = False,
) -> tuple[Path, Path | None, Path]:
    """Check if inputs are valid."""
    if input_file is None:
        if interactive:
            input_file = Prompt.ask("Enter the edf file path")
        else:
            raise FileNotFoundError("No input file specified")

    if isinstance(input_file, str):
        cheked_input_file = Path(input_file)
    elif isinstance(input_file, Path):
        cheked_input_file = input_file

    if cheked_input_file.exists():
        e2b_log.info(f"input file found: {cheked_input_file}")
    else:
        raise FileNotFoundError(f"No such input file: {cheked_input_file}")

    if metadata_file in [None, ""] and interactive:
        e2b_log.info(
            """Load the metadata.yml file with the additional metadata.\n
            This file must contain at least the additional REQUIRED metadata
            in the format specified in the BIDS specification.\n"""
        )
        metadata_file = Prompt.ask("Enter the file path to the metadata.yml file")

    if metadata_file in ["", None]:
        checked_metadata_file = None
    elif isinstance(metadata_file, str):
        checked_metadata_file = Path(metadata_file)
    elif isinstance(metadata_file, Path):
        checked_metadata_file = metadata_file

    if isinstance(checked_metadata_file, Path):
        if not checked_metadata_file.exists():
            raise FileNotFoundError(f"No such metadata file: {checked_metadata_file}")
        if checked_metadata_file.is_file():
            e2b_log.info(f"metadata file found: {checked_metadata_file}")
        elif checked_metadata_file.is_dir():
            raise IsADirectoryError(
                f"metadata file is a directory: {checked_metadata_file}"
            )

    return cheked_input_file, checked_metadata_file, _check_output_dir(output_dir)


def _check_output_dir(output_dir: str | Path | None = None) -> Path:
    """Check if output directory is valid."""
    if output_dir is None:
        output_dir = input("Enter the output directory: ")
    if isinstance(output_dir, str):
        checked_output_dir = Path(output_dir)
    elif isinstance(output_dir, Path):
        checked_output_dir = output_dir

    if not checked_output_dir.exists():
        checked_output_dir.mkdir(parents=True, exist_ok=True)

    return checked_output_dir


def _check_edf2asc_present() -> bool:
    """Check if edf2asc is present in the path."""
    try:
        subprocess.run(["edf2asc"])
        return True
    except FileNotFoundError:
        e2b_log.error(
            """edf2asc not found in path.
Make sure to install it from https://www.sr-research.com/."""
        )
        return False


def _convert_edf_to_asc_events(input_file: str | Path) -> Path:
    """Convert edf to asc - events."""
    if isinstance(input_file, str):
        input_file = Path(input_file)
    events_asc_file = (input_file.parent) / (input_file.stem + "_events")
    subprocess.run(["edf2asc", "-y", "-e", input_file, "-o", events_asc_file])
    return Path(events_asc_file).with_suffix(".asc")


def _convert_edf_to_asc_samples(input_file: str | Path) -> Path:
    """Convert edf to asc - samples."""
    if isinstance(input_file, str):
        input_file = Path(input_file)
    samples_asc_file = (input_file.parent) / (input_file.stem + "_samples")
    subprocess.run(["edf2asc", "-y", "-s", input_file, "-o", samples_asc_file])
    return Path(samples_asc_file).with_suffix(".asc")

def _2eyesmode(df: pd.DataFrame) -> bool:
    eye = df[df[2] == "RECCFG"].iloc[0:1, 5:6].to_string(header=False, index=False)
    if eye == "LR":
        two_eyes = True
    else:
        two_eyes = False
    return two_eyes

def _calibrations(df: pd.DataFrame) -> pd.DataFrame:
    return df[df[3] == "CALIBRATION"]

def _extract_CalibrationType(df: pd.DataFrame) -> list[int]:
    return _calibrations(df).iloc[0:1, 2:3].to_string(header=False, index=False)


def _extract_CalibrationCount(df: pd.DataFrame) -> int:
    if _2eyesmode(df) == True:
        return len(_calibrations(df)) // 2
    return len(_calibrations(df))


def _get_calibration_positions(df: pd.DataFrame) -> list[int]:
    if _2eyesmode(df) == True:
        return (
            np.array(df[df[2] == "VALIDATE"][8].str.split(",", expand=True))
            .astype(int)
            .tolist()
        )[::2]
    return (
        np.array(df[df[2] == "VALIDATE"][8].str.split(",", expand=True))
        .astype(int)
        .tolist()
    )


def _extract_CalibrationPosition(df: pd.DataFrame) -> list[list[int]]:
    cal_pos = _get_calibration_positions(df)
    cal_num = len(cal_pos) // _extract_CalibrationCount(df)

    CalibrationPosition: list[list[int]] = []

    if len(cal_pos) == 0:
        return CalibrationPosition

    CalibrationPosition.extend(
        cal_pos[i : i + cal_num] for i in range(0, len(cal_pos), cal_num)
    )
    return CalibrationPosition


def _extract_CalibrationUnit(df: pd.DataFrame) -> str:
    if len(_get_calibration_positions(df)) == 0:
        return ""

    cal_unit = (
        (df[df[2] == "VALIDATE"][[13]])
        .iloc[0:1, 0:1]
        .to_string(header=False, index=False)
    )
    if cal_unit == "pix.":
        return "pixel"
    elif cal_unit in ["cm", "mm"]:
        return cal_unit
    return ""


def _extract_EyeTrackingMethod(events: list[str]) -> str:
    return (
        pd.DataFrame(
            " ".join([tm for tm in events if tm.startswith(">>>>>>>")])
            .replace(")", ",")
            .split(",")
        )
        .iloc[1:2]
        .to_string(header=False, index=False)
    )


def _validations(df: pd.DataFrame) -> pd.DataFrame:
    return df[df[3] == "VALIDATION"]


def _has_validation(df: pd.DataFrame) -> bool:
    return not _validations(df).empty


def _extract_MaximalCalibrationError(df: pd.DataFrame) -> list[float]:
    if not _has_validation(df):
        return []
    return np.array(_validations(df)[[11]]).astype(float).tolist()


def _extract_AverageCalibrationError(df: pd.DataFrame) -> list[float]:
    if not _has_validation(df):
        return []
    return np.array(_validations(df)[[9]]).astype(float).tolist()


def _extract_ManufacturersModelName(events: list[str]) -> str:
    return (
        " ".join([ml for ml in events if ml.startswith("** EYELINK")])
        .replace("** ", "")
        .replace("\n", "")
    )


def _extract_DeviceSerialNumber(events: list[str]) -> str:
    return (
        " ".join([sl for sl in events if sl.startswith("** SERIAL NUMBER:")])
        .replace("** SERIAL NUMBER: ", "")
        .replace("\n", "")
    )


def _extract_PupilFitMethod(df: pd.DataFrame) -> str:
    return (df[df[2] == "ELCL_PROC"]).iloc[0:1, 1:2].to_string(header=False, index=False)


def _extract_SamplingFrequency(df: pd.DataFrame) -> int:
    return int(df[df[2] == "RECCFG"].iloc[0:1, 2:3].to_string(header=False, index=False))


def _extract_RecordedEye(df: pd.DataFrame) -> str:
    eye = df[df[2] == "RECCFG"].iloc[0:1, 5:6].to_string(header=False, index=False)
    if eye == "L":
        return "Left"
    elif eye == "R":
        return "Right"
    elif eye == "LR":
        return ["Left", "Right"]
    return "" 


def _extract_ScreenResolution(df: pd.DataFrame) -> list[int]:
    list_res = (
        (df[df[2] == "GAZE_COORDS"])
        .iloc[0:1, 3:5]
        .to_string(header=False, index=False)
        .replace(".00", "")
        .split(" ")
    )
    return [eval(i) for i in list_res]


def _extract_TaskName(events: list[str]) -> str:
    return (
        " ".join([ts for ts in events if ts.startswith("** RECORDED BY")])
        .replace("** RECORDED BY ", "")
        .replace("\n", "")
    )


def _extract_StartTime(events: list[str]) -> int:
    StartTime = (
        np.array(pd.DataFrame([st.split() for st in events if st.startswith("START")])[1])
        .astype(int)
        .tolist()
    )
    if len(StartTime) > 1:
        e2b_log.info(
            """Your input file contains multiple start times.\n
             As this is not seen as good practice in eyetracking experiments, \n
             only the first start time will be kept for the metadata file. \n
             Please consider changing your code accordingly
             for future eyetracking experiments.\n"""
        )
        return StartTime[0]
    return StartTime


def _extract_StopTime(events: list[str]) -> int:
    StopTime = (
        np.array(pd.DataFrame([so.split() for so in events if so.startswith("END")])[1])
        .astype(int)
        .tolist()
    )
    if len(StopTime) > 1:
        e2b_log.info(
            """Your input file contains multiple stop times.\n
             As this is not seen as good practice in eyetracking experiments, \n
             only the last stop time will be kept for the metadata file. \n
             Please consider changing your code accordingly
             for future eyetracking experiments.\n"""
        )
        return StopTime[-1]
    return StopTime


def _load_asc_file(events_asc_file: str | Path) -> list[str]:
    with open(events_asc_file) as f:
        return f.readlines()


def _load_asc_file_as_df(events_asc_file: str | Path) -> pd.DataFrame:
    # dataframe for events, all
    events = _load_asc_file(events_asc_file)
    return pd.DataFrame([ms.split() for ms in events if ms.startswith("MSG")])


def _load_asc_file_as_reduced_df(events_asc_file: str | Path) -> pd.DataFrame:
    # reduced dataframe without MSG and sample columns
    df_ms = _load_asc_file_as_df(events_asc_file)
    return pd.DataFrame(df_ms.iloc[0:, 2:])

def edf2bids(
    input_file: str | Path | None = None,
    metadata_file: str | Path | None = None,
    output_dir: str | Path | None = None,
    interactive: bool = False,
) -> None:
    """Convert edf to tsv + json."""
    if not _check_edf2asc_present():
        return

    input_file, metadata_file, output_dir = _check_inputs(
        input_file, metadata_file, output_dir, interactive
    )

    # CONVERSION events
    events_asc_file = _convert_edf_to_asc_events(input_file)

    if not events_asc_file.exists():
        e2b_log.error(
            "The following .edf input file could not be converted to .asc:"
            f"{input_file}"
        )

    events = _load_asc_file(events_asc_file)
    df_ms = _load_asc_file_as_df(events_asc_file)
    df_ms_reduced = _load_asc_file_as_reduced_df(events_asc_file)

    if metadata_file is None:
        metadata = {}
    else:
        with open(metadata_file) as f:
            metadata = yaml.load(f, Loader=SafeLoader)

<<<<<<< HEAD

=======
    # events.json Metadata
     base_json = {
            "Manufacturer": "SR-Research",
            "EnvironmentCoordinates": metadata.get("EnvironmentCoordinates"),
            "EyeCameraSettings": metadata.get("EyeCameraSettings"),
            "EyeTrackerDistance": metadata.get("EyeTrackerDistance"),
            "FeatureDetectionSettings": metadata.get("FeatureDetectionSettings"),
            "GazeMappingSettings": metadata.get("GazeMappingSettings"),
            "RawDataFilters": metadata.get("RawDataFilters"),
            "SampleCoordinateSystem": metadata.get("SampleCoordinateSystem"),
            "SampleCoordinateUnits": metadata.get("SampleCoordinateUnits"),
            "ScreenAOIDefinition": metadata.get("ScreenAOIDefinition"),
            "SoftwareVersion": metadata.get("SoftwareVersion"),
            "DeviceSerialNumber": _extract_DeviceSerialNumber(events),
            "EyeTrackingMethod": _extract_EyeTrackingMethod(events),
            "ManufacturersModelName": _extract_ManufacturersModelName(events),
            "CalibrationUnit": _extract_CalibrationUnit(df_ms_reduced),
            "CalibrationType": _extract_CalibrationType(df_ms_reduced),
            "PupilFitMethod": _extract_PupilFitMethod(df_ms_reduced),
            "SamplingFrequency": _extract_SamplingFrequency(df_ms_reduced),
            "StartTime": _extract_StartTime(events),
            "StopTime": _extract_StopTime(events),
        }
    for eye in ["left", "right"]:
        base_json["AverageCalibrationError"] = _extract_AverageCalibrationError(df_ms, eye=eye)
        #     "AverageCalibrationError":
        #     "MaximalCalibrationError": _extract_MaximalCalibrationError(df_ms, eye=eye),
        #     "CalibrationCount": _extract_CalibrationCount(df_ms_reduced, eye=eye),
        #     "CalibrationPosition": _extract_CalibrationPosition(df_ms_reduced, eye=eye),
        #     "CalibrationUnit": _extract_CalibrationUnit(df_ms_reduced),
        #     "CalibrationType": _extract_CalibrationType(df_ms_reduced),
        #     "PupilFitMethod": _extract_PupilFitMethod(df_ms_reduced),
        #     "RecordedEye": eye,
        # }

        output_filename = generate_output_filename(
            output_dir=output_dir, input_file=input_file, suffix="eye-1_eyetrack", extension="json"
        )
        with open(output_filename, "w") as outfile:
            json.dump(base_json, outfile, indent=4)
        e2b_log.info(f"file generated: {output_filename}")
>>>>>>> 2cb4ddb2

    # eye-physio.json Metadata
    base_json = {
            "Columns": [ "x_coordinate", "y_coordinate", "pupil_size", "timestamp"],
            "x_coordinate": {
                "Description": "Gaze position x-coordinate of the recorded eye, in the coordinate units specified in the corresponding metadata sidecar.",
                "Units": "a.u."
            },
            "y_coordinate": {
                "Description": "Gaze position y-coordinate of the recorded eye, in the coordinate units specified in the corresponding metadata sidecar.",
                "Units": "a.u."
            },
            "pupil_size": {
                "Description": "Pupil area of the recorded eye as calculated by the eye-tracker in arbitrary units (see EyeLink's documentation for conversion).",
                 "Units": "a.u."
             },
             "timestamp": {
                "Description": "Timestamp issued by the eye-tracker indexing the continuous recordings corresponding to the sampled eye."
            },
            "Manufacturer": "SR-Research",
            "ManufacturersModelName": _extract_ManufacturersModelName(events),
            "DeviceSerialNumber": _extract_DeviceSerialNumber(events),
            "EnvironmentCoordinates": metadata.get("EnvironmentCoordinates"),
            "SoftwareVersion": metadata.get("SoftwareVersion"),
            "EyeCameraSettings": metadata.get("EyeCameraSettings"),
            "EyeTrackerDistance": metadata.get("EyeTrackerDistance"),
            "FeatureDetectionSettings": metadata.get("FeatureDetectionSettings"),
            "GazeMappingSettings": metadata.get("GazeMappingSettings"),
            "RawDataFilters": metadata.get("RawDataFilters"),
            "SampleCoordinateSystem": metadata.get("SampleCoordinateSystem"),
            "SampleCoordinateUnits": metadata.get("SampleCoordinateUnits"),
            "ScreenAOIDefinition": metadata.get("ScreenAOIDefinition"),
            "EyeTrackingMethod": _extract_EyeTrackingMethod(events),
            "PupilFitMethod": _extract_PupilFitMethod(df_ms_reduced),
            "SamplingFrequency": _extract_SamplingFrequency(df_ms_reduced),
            "StartTime": _extract_StartTime(events),
            "StopTime": _extract_StopTime(events),
            "CalibrationUnit": _extract_CalibrationUnit(df_ms_reduced),
            "CalibrationType": _extract_CalibrationType(df_ms_reduced),
            "CalibrationCount": _extract_CalibrationCount(df_ms_reduced),
            "CalibrationPosition": _extract_CalibrationPosition(df_ms_reduced)
        }
    
    if _2eyesmode(df_ms_reduced) == True:
        metadata_eye1 = {
                "AverageCalibrationError": (_extract_AverageCalibrationError(df_ms)[0::2]),
                "MaximalCalibrationError": (_extract_MaximalCalibrationError(df_ms)[0::2]),
                "RecordedEye": (_extract_RecordedEye(df_ms_reduced)[0])
            }
    
        metadata_eye2 = {
                "AverageCalibrationError": (_extract_AverageCalibrationError(df_ms)[1::2]),
                "MaximalCalibrationError": (_extract_MaximalCalibrationError(df_ms)[1::2]),
                "RecordedEye": (_extract_RecordedEye(df_ms_reduced)[1])
        }
    else:
        metadata_eye1 = {
                "AverageCalibrationError": (_extract_AverageCalibrationError(df_ms)[0::2]),
                "MaximalCalibrationError": (_extract_MaximalCalibrationError(df_ms)[0::2]),
                "RecordedEye": (_extract_RecordedEye(df_ms_reduced))
            }
        
    json_eye1 = base_json | metadata_eye1
    if _2eyesmode(df_ms_reduced) == True:
        json_eye2 = base_json | metadata_eye2

    # to json
    
    output_filename_eye1 = generate_output_filename(
                output_dir=output_dir, input_file=input_file, suffix="_recording-eye1_physio", extension="json"
            )
    with open(output_filename_eye1, "w") as outfile:
            json.dump(json_eye1, outfile, indent=4)

    e2b_log.info(f"file generated: {output_filename_eye1}")

    if _2eyesmode(df_ms_reduced) == True:
        output_filename_eye2 = generate_output_filename(
                output_dir=output_dir, input_file=input_file, suffix="_recording-eye2_physio", extension="json"
            )
        with open(output_filename_eye2, "w") as outfile:
            json.dump(json_eye2, outfile, indent=4)
        
        e2b_log.info(f"file generated: {output_filename_eye2}")

    # physioevents.json Metadata

    events_json = {
        "Columns": ["onset", "duration", "trial_type", "blink", "message"],
        "Description": "Messages logged by the measurement device",
        "ForeignIndexColumn": "timestamp",
        "blink": {
            "Description": "One indicates if the eye was closed, zero if open."
        },
        "message": {
            "Description": "String messages logged by the eye-tracker."
        },
        "trial_type": {
        "Description": "Event type as identified by the eye-tracker's model (either 'n/a' if not applicabble, 'fixation', or 'saccade')."
        },
        "TaskName": _extract_TaskName(events), 
        "InstitutionAddress": metadata.get("InstitutionAddress"),
        "InstitutionName": metadata.get("InstitutionName"),
        "StimulusPresentation": {
            "ScreenDistance": metadata.get("ScreenDistance"),
            "ScreenRefreshRate": metadata.get("ScreenRefreshRate"),
            "ScreenSize": metadata.get("ScreenSize"),
            "ScreenResolution": _extract_ScreenResolution(df_ms_reduced),
        }
    }

    
    output_filename_eye1 = generate_output_filename(
            output_dir=output_dir, input_file=input_file, suffix="_recording-eye1_physioevents", extension="json"
        )
    with open(output_filename_eye1, "w") as outfile:
        json.dump(events_json, outfile, indent=4)

    e2b_log.info(f"file generated: {output_filename_eye1}")

    if _2eyesmode(df_ms_reduced) == True:

        output_filename_eye2 = generate_output_filename(
                output_dir=output_dir, input_file=input_file, suffix="_recording-eye2_physioevents", extension="json"
            )
        with open(output_filename_eye2, "w") as outfile:
            json.dump(events_json, outfile, indent=4)
        
        e2b_log.info(f"file generated: {output_filename_eye2}")

    # Samples to dataframe

    samples_asc_file = _convert_edf_to_asc_samples(input_file)
    if not samples_asc_file.exists():
        e2b_log.error(
            "The following .edf input file could not be converted to .asc:"
            f"{input_file}"
        )

    samples = pd.read_csv(samples_asc_file, sep="\t", header=None)
    samples_eye1 = pd.DataFrame(samples.iloc[:, [2, 1, 3, 0]]).map(lambda x: x.strip() if isinstance(x, str) else x).replace(".", np.nan, regex=False)
    
    if _2eyesmode(df_ms_reduced) == True:
        samples_eye2 = pd.DataFrame(samples.iloc[:, [4, 5, 6, 0]])

    # Samples to eye_physio.tsv.gz

    output_filename_eye1 = generate_output_filename(
        output_dir=output_dir, input_file=input_file, suffix="_recording-eye1_physio", extension="tsv.gz"
        )
    content = samples_eye1.to_csv(sep="\t", index=False, na_rep="n/a", header=None)
    with gzip.open(output_filename_eye1, "wb") as f:
        f.write(content.encode())

    e2b_log.info(f"file generated: {output_filename_eye1}")

    if _2eyesmode(df_ms_reduced) == True:

        output_filename_eye2 = generate_output_filename(
                output_dir=output_dir, input_file=input_file, suffix="_recording-eye2_physio", extension="tsv.gz"
            )
        content = samples_eye2.to_csv(sep="\t", index=False, na_rep="n/a", header=None)
        with gzip.open(output_filename_eye2, "wb") as f:
            f.write(content.encode())
        
        e2b_log.info(f"file generated: {output_filename_eye2}")


    # Messages and events to physioevents.tsv.gz - tbc



def generate_output_filename(
    output_dir: Path, input_file: Path, suffix: str, extension: str
) -> Path:
    """Generate output filename."""
    filename = Path(input_file).stem
    if filename.endswith(suffix):
        suffix = ""
    return output_dir / f"{filename}{suffix}.{extension}"


if __name__ == "__main__":
    parser = global_parser()
    args = parser.parse_args()
    edf2bids(
        input_file=args.input_file,
        metadata_file=args.metadata_file,
        output_dir=args.output_dir,
    )<|MERGE_RESOLUTION|>--- conflicted
+++ resolved
@@ -352,51 +352,6 @@
         with open(metadata_file) as f:
             metadata = yaml.load(f, Loader=SafeLoader)
 
-<<<<<<< HEAD
-
-=======
-    # events.json Metadata
-     base_json = {
-            "Manufacturer": "SR-Research",
-            "EnvironmentCoordinates": metadata.get("EnvironmentCoordinates"),
-            "EyeCameraSettings": metadata.get("EyeCameraSettings"),
-            "EyeTrackerDistance": metadata.get("EyeTrackerDistance"),
-            "FeatureDetectionSettings": metadata.get("FeatureDetectionSettings"),
-            "GazeMappingSettings": metadata.get("GazeMappingSettings"),
-            "RawDataFilters": metadata.get("RawDataFilters"),
-            "SampleCoordinateSystem": metadata.get("SampleCoordinateSystem"),
-            "SampleCoordinateUnits": metadata.get("SampleCoordinateUnits"),
-            "ScreenAOIDefinition": metadata.get("ScreenAOIDefinition"),
-            "SoftwareVersion": metadata.get("SoftwareVersion"),
-            "DeviceSerialNumber": _extract_DeviceSerialNumber(events),
-            "EyeTrackingMethod": _extract_EyeTrackingMethod(events),
-            "ManufacturersModelName": _extract_ManufacturersModelName(events),
-            "CalibrationUnit": _extract_CalibrationUnit(df_ms_reduced),
-            "CalibrationType": _extract_CalibrationType(df_ms_reduced),
-            "PupilFitMethod": _extract_PupilFitMethod(df_ms_reduced),
-            "SamplingFrequency": _extract_SamplingFrequency(df_ms_reduced),
-            "StartTime": _extract_StartTime(events),
-            "StopTime": _extract_StopTime(events),
-        }
-    for eye in ["left", "right"]:
-        base_json["AverageCalibrationError"] = _extract_AverageCalibrationError(df_ms, eye=eye)
-        #     "AverageCalibrationError":
-        #     "MaximalCalibrationError": _extract_MaximalCalibrationError(df_ms, eye=eye),
-        #     "CalibrationCount": _extract_CalibrationCount(df_ms_reduced, eye=eye),
-        #     "CalibrationPosition": _extract_CalibrationPosition(df_ms_reduced, eye=eye),
-        #     "CalibrationUnit": _extract_CalibrationUnit(df_ms_reduced),
-        #     "CalibrationType": _extract_CalibrationType(df_ms_reduced),
-        #     "PupilFitMethod": _extract_PupilFitMethod(df_ms_reduced),
-        #     "RecordedEye": eye,
-        # }
-
-        output_filename = generate_output_filename(
-            output_dir=output_dir, input_file=input_file, suffix="eye-1_eyetrack", extension="json"
-        )
-        with open(output_filename, "w") as outfile:
-            json.dump(base_json, outfile, indent=4)
-        e2b_log.info(f"file generated: {output_filename}")
->>>>>>> 2cb4ddb2
 
     # eye-physio.json Metadata
     base_json = {
