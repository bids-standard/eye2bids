--- conflicted
+++ resolved
@@ -347,16 +347,9 @@
     # file naming check    
 
     filename = os.path.splitext(input_file)[0]
-<<<<<<< HEAD
     substring_eyetrack = '_eyetrack'
     substring_events = '_events'
 
-    # to json
-    # Eyetrack.json Metadata
-=======
-    substring_eyetrack = "_eyetrack"
-    substring_events = "_events"
->>>>>>> ce7b0c6e
 
     eyetrack_json = {
         "Manufacturer": "SR-Research",
